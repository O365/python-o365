--- conflicted
+++ resolved
@@ -12,14 +12,11 @@
     "tzdata>=2024.2",
     "tzlocal>=5.2",
 ]
-<<<<<<< HEAD
+dynamic = ["license", "authors", "maintainers", "classifiers"]
 
 [dependency-groups]
 dev = [
     "pytest>=8.3.4",
     "sphinx>=7.4.7",
     "sphinx-rtd-theme>=3.0.2",
-]
-=======
-dynamic = ["license", "authors", "maintainers", "classifiers"]
->>>>>>> 1a85087b
+]