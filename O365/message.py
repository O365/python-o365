from O365.attachment import Attachment
from O365.contact import Contact
from O365.group import Group
import logging
import json
import requests

log = logging.getLogger(__name__)

<<<<<<< HEAD
class Message(object):
  '''
  Management of the process of sending, recieving, reading, and editing emails.

  Note: the get and set methods are technically superflous. You can get more through control over
  a message you are trying to craft throught he use of editing the message.json, but these
  methods provide an easy way if you don't need all the power and would like the ease.

  Methods:
          constructor -- creates a new message class, using json for existing, nothing for new.
          fetchAttachments -- kicks off the process that downloads attachments.
          sendMessage -- take local variables and form them to send the message.
          markAsRead -- marks the analougs message in the cloud as read.
          getSender -- gets a dictionary with the sender's information.
          getSenderEmail -- gets the email address of the sender.
          getSenderName -- gets the name of the sender, if possible.
          getSubject -- gets the email's subject line.
          getBody -- gets contents of the body of the email.
          addRecipient -- adds a person to the recipient list.
          setRecipients -- sets the list of recipients.
          setSubject -- sets the subject line.
          setBody -- sets the body.

  Variables:
          att_url -- url for requestiong attachments. takes message GUID
          send_url -- url for sending an email
          update_url -- url for updating an email already existing in the cloud.

  '''

  att_url = 'https://outlook.office365.com/api/v1.0/me/messages/{0}/attachments'
  send_url = 'https://outlook.office365.com/api/v1.0/me/sendmail'
  draft_url = 'https://outlook.office365.com/api/v1.0/me/folders/{folder_id}/messages'
  update_url = 'https://outlook.office365.com/api/v1.0/me/messages/{0}'

  def __init__(self, json=None, auth=None):
    '''
    Makes a new message wrapper for sending and recieving messages.

    Keyword Arguments:
            json (default = None) -- Takes json if you have a pre-existing message to create from.
            this is mostly used inside the library for when new messages are downloaded.
            auth (default = None) -- Takes an (email,password) tuple that will be used for
            authentication with office365.
    '''
    if json:
      self.json = json
      self.hasAttachments = json['HasAttachments']

    else:
      self.json = {'Message': {'Body': {}},
                   'ToRecipients': [], 'CcRecipients': [], 'BccRecipients': []}
      self.hasAttachments = False

    self.auth = auth
    self.attachments = []
    self.reciever = None

  def fetchAttachments(self):
    '''kicks off the process that downloads attachments locally.'''
    if not self.hasAttachments:
      log.debug('message has no attachments, skipping out early.')
      return False

    response = requests.get(self.att_url.format(
        self.json['Id']), auth=self.auth)
    log.info('response from O365 for retriving message attachments: %s', str(response))
    json = response.json()

    for att in json['value']:
      try:
        self.attachments.append(Attachment(att))
        log.debug('successfully downloaded attachment for: %s.', self.auth[0])
      except Exception as e:
        log.info('failed to download attachment for: %s', self.auth[0])

    return len(self.attachments)

  def sendMessage(self):
    '''takes local variabls and forms them into a message to be sent.'''

    headers = {'Content-type': 'application/json', 'Accept': 'text/plain'}

    try:
      data = {'Message': {'Body': {}}}
      data['Message']['Subject'] = self.json['Subject']
      data['Message']['Body']['Content'] = self.json['Body']['Content']
      data['Message']['Body']['ContentType'] = self.json['Body']['ContentType']
      data['Message']['ToRecipients'] = self.json['ToRecipients']
      data['Message']['CcRecipients'] = self.json['CcRecipients']
      data['Message']['BccRecipients'] = self.json['BccRecipients']
      data['Message']['Attachments'] = [att.json for att in self.attachments]
      data = json.dumps(data)
    except Exception as e:
      log.error(
          'Error while trying to compile the json string to send: {0}'.format(str(e)))
      return False

    response = requests.post(
        self.send_url, data, headers=headers, auth=self.auth)
    log.debug('response from server for sending message:' + str(response))
    log.debug("respnse body: {}".format(response.text))
    if response.status_code != 202:
      return False

    return True

  def markAsRead(self):
    '''marks analogous message as read in the cloud.'''
    read = '{"IsRead":true}'
    headers = {'Content-type': 'application/json', 'Accept': 'application/json'}
    try:
      response = requests.patch(self.update_url.format(
          self.json['Id']), read, headers=headers, auth=self.auth)
    except:
      return False
    return True

  def getSender(self):
    '''get all available information for the sender of the email.'''
    return self.json['Sender']

  def getSenderEmail(self):
    '''get the email address of the sender.'''
    return self.json['Sender']['EmailAddress']['Address']

  def getSenderName(self):
    '''try to get the name of the sender.'''
    try:
      return self.json['Sender']['EmailAddress']['Name']
    except:
      return ''

  def getSubject(self):
    '''get email subject line.'''
    return self.json['Subject']

  def getBody(self):
    '''get email body.'''
    return self.json['Body']['Content']

  def setRecipients(self, val, r_type="To"):
    '''
    set the recipient list.

    val: the one argument this method takes can be very flexible. you can send:
            a dictionary: this must to be a dictionary formated as such:
                    {"EmailAddress":{"Address":"recipient@example.com"}}
                    with other options such ass "Name" with address. but at minimum
                    it must have this.
            a list: this must to be a list of libraries formatted the way
                    specified above, or it can be a list of dictionary objects of
                    type Contact or it can be an email address as string. The
                    method will sort out the libraries from the contacts.
            a string: this is if you just want to throw an email address.
            a contact: type Contact from this dictionary.
            a group: type Group, which is a list of contacts.
    For each of these argument types the appropriate action will be taken
    to fit them to the needs of the library.
    '''
    log.debug("Entered SET_RECIPIENTS function with type: {}".format(r_type))
    self.json[r_type + 'Recipients'] = []

    if isinstance(val, list):
      for con in val:
        if isinstance(con, Contact):
          self.addRecipient(con, r_type=r_type)
        elif isinstance(con, str):
          if '@' in con:
            self.addRecipient(con, r_type=r_type)
        elif isinstance(con, dict):
          self.json[r_type + 'Recipients'].append(con)
    elif isinstance(val, dict):
      self.json[r_type + 'Recipients'] = [val]
    elif isinstance(val, str):
      if '@' in val:
        self.addRecipient(val, r_type=r_type)
    elif isinstance(val, Contact):
      self.addRecipient(val, r_type=r_type)
    elif isinstance(val, Group):
      for person in val:
        self.addRecipient(person, r_type=r_type)
    else:
      return False
    return True

  def addRecipient(self, address, name=None, r_type="To"):
    '''
    Adds a recipient to the recipients list.

    Arguments:
    address -- the email address of the person you are sending to. <<< Important that.
            Address can also be of type Contact or type Group.
    name -- the name of the person you are sending to. mostly just a decorator. If you
            send an email address for the address arg, this will give you the ability
            to set the name properly, other wise it uses the email address up to the
            at sign for the name. But if you send a type Contact or type Group, this
            argument is completely ignored.
    '''
    if isinstance(address, Contact):
      self.json[r_type + 'Recipients'].append(address.getFirstEmailAddress())
    elif isinstance(address, Group):
      for con in address.contacts:
        self.json[r_type + 'Recipients'].append(address.getFirstEmailAddress())
    else:
      if name is None:
        name = address[:address.index('@')]
      self.json[r_type + 'Recipients'].append(
          {'EmailAddress': {'Address': address, 'Name': name}})

  def setSubject(self, val):
    '''Sets the subect line of the email.'''
    self.json['Subject'] = val

  def setBody(self, val):
    '''Sets the body content of the email.'''
    cont = False

    while not cont:
      try:
        self.json['Body']['Content'] = val
        self.json['Body']['ContentType'] = 'Text'
        cont = True
      except:
        self.json['Body'] = {}

  def setBodyHTML(self, val=None):
    '''
    Sets the body content type to HTML for your pretty emails.

    arguments:
    val -- Default: None. The content of the body you want set. If you don't pass a
            value it is just ignored.
    '''
    cont = False

    while not cont:
      try:
        self.json['Body']['ContentType'] = 'HTML'
        if val:
          self.json['Body']['Content'] = val
        cont = True
      except:
        self.json['Body'] = {}

# To the King!
=======
class Message( object ):
	'''
	Management of the process of sending, recieving, reading, and editing emails.
	
	Note: the get and set methods are technically superflous. You can get more through control over
	a message you are trying to craft throught he use of editing the message.json, but these
	methods provide an easy way if you don't need all the power and would like the ease.
	
	Methods:
		constructor -- creates a new message class, using json for existing, nothing for new.
		fetchAttachments -- kicks off the process that downloads attachments.
		sendMessage -- take local variables and form them to send the message.
		markAsRead -- marks the analougs message in the cloud as read.
		getID -- gets the ID of the message
		getReceivedDate -- gets the datetime the message was recieved
		getSender -- gets a dictionary with the sender's information.
		getSenderEmail -- gets the email address of the sender.
		getSenderName -- gets the name of the sender, if possible.
		getSubject -- gets the email's subject line.
		getBody -- gets contents of the body of the email.
		addRecipient -- adds a person to the recipient list.
		setRecipients -- sets the list of recipients.
		setSubject -- sets the subject line.
		setBody -- sets the body.

	Variables: 
		att_url -- url for requestiong attachments. takes message GUID
		send_url -- url for sending an email
		update_url -- url for updating an email already existing in the cloud.
	
	'''
	
	att_url = 'https://outlook.office365.com/api/v1.0/me/messages/{0}/attachments'
	send_url = 'https://outlook.office365.com/api/v1.0/me/sendmail'
	draft_url = 'https://outlook.office365.com/api/v1.0/me/folders/{folder_id}/messages'
	update_url = 'https://outlook.office365.com/api/v1.0/me/messages/{0}'

	def __init__(self, json=None, auth=None):
		'''
		Makes a new message wrapper for sending and recieving messages.
		
		Keyword Arguments:
			json (default = None) -- Takes json if you have a pre-existing message to create from.
			this is mostly used inside the library for when new messages are downloaded.
			auth (default = None) -- Takes an (email,password) tuple that will be used for
			authentication with office365.
		'''
		if json:
			self.json = json
			self.hasAttachments = json['HasAttachments']

		else:
			self.json = {'Message':{'Body':{}},'ToRecipients':{}}
			self.hasAttachments = False
	
		self.auth = auth
		self.attachments = []
		self.reciever = None


	def fetchAttachments(self):
		'''kicks off the process that downloads attachments locally.'''
		if not self.hasAttachments:
			log.debug('message has no attachments, skipping out early.')
			return False

		response = requests.get(self.att_url.format(self.json['Id']),auth=self.auth)
		log.info('response from O365 for retriving message attachments: %s',str(response))
		json = response.json()

		for att in json['value']:
			try:
				self.attachments.append(Attachment(att))
				log.debug('successfully downloaded attachment for: %s.',self.auth[0])
			except Exception as e:
				log.info('failed to download attachment for: %s', self.auth[0])

		return len(self.attachments)

	def sendMessage(self):
		'''takes local variabls and forms them into a message to be sent.'''

		headers = {'Content-type': 'application/json', 'Accept': 'text/plain'}

		try:
			data = {'Message':{'Body':{}}}
			data['Message']['Subject'] = self.json['Subject']
			data['Message']['Body']['Content'] = self.json['Body']['Content']
			data['Message']['Body']['ContentType'] = self.json['Body']['ContentType']
			data['Message']['ToRecipients'] = self.json['ToRecipients']
			data['Message']['Attachments'] = [att.json for att in self.attachments]
			data['SaveToSentItems'] = "false"
			data = json.dumps(data)
			log.debug(str(data))
		except Exception as e:
			log.error('Error while trying to compile the json string to send: {0}'.format(str(e)))
			return False

		response = requests.post(self.send_url,data,headers=headers,auth=self.auth)
		log.debug('response from server for sending message:'+str(response))

		if response.status_code != 202:
			return False

		return True

		

		
	def markAsRead(self):
		'''marks analogous message as read in the cloud.'''
		read = '{"IsRead":true}'
		headers = {'Content-type': 'application/json', 'Accept': 'application/json'}
		try:
			response = requests.patch(self.update_url.format(self.json['Id']),read,headers=headers,auth=self.auth)
		except:
			return False
		return True
	
	def getID(self):
		'''get the ID of the email.'''
		return self.json['Id']
	
	def getReceivedDate(self):
		'''get the DateTime the email was received.'''
		return self.json['DateTimeReceived']

	def getSender(self):
		'''get all available information for the sender of the email.'''
		return self.json['Sender']

	def getSenderEmail(self):
		'''get the email address of the sender.'''
		return self.json['Sender']['EmailAddress']['Address']
	
	def getSenderName(self):
		'''try to get the name of the sender.'''
		try:
			return self.json['Sender']['EmailAddress']['Name']
		except:
			return ''

	def getSubject(self):
		'''get email subject line.'''
		return self.json['Subject']

	def getBody(self):
		'''get email body.'''
		return self.json['Body']['Content']

	def setRecipients(self,val):
		'''
		set the recipient list.
		
		val: the one argument this method takes can be very flexible. you can send:
			a dictionary: this must to be a dictionary formated as such:
				{"EmailAddress":{"Address":"recipient@example.com"}}
				with other options such ass "Name" with address. but at minimum
				it must have this.
			a list: this must to be a list of libraries formatted the way 
				specified above, or it can be a list of dictionary objects of
				type Contact or it can be an email address as string. The 
				method will sort out the libraries from the contacts. 
			a string: this is if you just want to throw an email address. 
			a contact: type Contact from this dictionary. 
			a group: type Group, which is a list of contacts.
		For each of these argument types the appropriate action will be taken
		to fit them to the needs of the library.
		'''
		self.json['ToRecipients'] = []
		if isinstance(val,list):
			for con in val:
				if isinstance(con,Contact):
					self.addRecipient(con)
				elif isinstance(con, str):
					if '@' in con:
						self.addRecipient(con)
				elif isinstance(con, dict):
					self.json['ToRecipients'].append(con)
		elif isinstance(val,dict):
			self.json['ToRecipients'] = [val]
		elif isinstance(val,str):
			if '@' in val:
				self.addRecipient(val)
		elif isinstance(val,Contact):
			self.addRecipient(val)
		elif isinstance(val,Group):
			for person in val:
				self.addRecipient(person)
		else:
			return False
		return True

	def addRecipient(self,address,name=None):
		'''
		Adds a recipient to the recipients list.
		
		Arguments:
		address -- the email address of the person you are sending to. <<< Important that.
			Address can also be of type Contact or type Group.
		name -- the name of the person you are sending to. mostly just a decorator. If you
			send an email address for the address arg, this will give you the ability
			to set the name properly, other wise it uses the email address up to the
			at sign for the name. But if you send a type Contact or type Group, this
			argument is completely ignored.
		'''
		if isinstance(address,Contact):
			self.json['ToRecipients'].append(address.getFirstEmailAddress())
		elif isinstance(address,Group):
			for con in address.contacts:
				self.json['ToRecipients'].append(address.getFirstEmailAddress())
		else:
			if name is None:
				name = address[:address.index('@')]
			self.json['ToRecipients'].append({'EmailAddress':{'Address':address,'Name':name}})

	def setSubject(self,val):
		'''Sets the subect line of the email.'''
		self.json['Subject'] = val

	def setBody(self,val):
		'''Sets the body content of the email.'''
		cont = False

		while not cont:
			try:
				self.json['Body']['Content'] = val
				self.json['Body']['ContentType'] = 'Text'
				cont = True
			except:
				self.json['Body'] = {}
	
	def setBodyHTML(self,val=None):
		'''
		Sets the body content type to HTML for your pretty emails.
		
		arguments:
		val -- Default: None. The content of the body you want set. If you don't pass a
			value it is just ignored. 
		'''
		cont = False
		
		while not cont:
			try:
				self.json['Body']['ContentType'] = 'HTML'
				if val:
					self.json['Body']['Content'] = val
				cont = True
			except:
				self.json['Body'] = {}

#To the King!
>>>>>>> 74e17ffd
<|MERGE_RESOLUTION|>--- conflicted
+++ resolved
@@ -7,7 +7,6 @@
 
 log = logging.getLogger(__name__)
 
-<<<<<<< HEAD
 class Message(object):
   '''
   Management of the process of sending, recieving, reading, and editing emails.
@@ -253,258 +252,4 @@
       except:
         self.json['Body'] = {}
 
-# To the King!
-=======
-class Message( object ):
-	'''
-	Management of the process of sending, recieving, reading, and editing emails.
-	
-	Note: the get and set methods are technically superflous. You can get more through control over
-	a message you are trying to craft throught he use of editing the message.json, but these
-	methods provide an easy way if you don't need all the power and would like the ease.
-	
-	Methods:
-		constructor -- creates a new message class, using json for existing, nothing for new.
-		fetchAttachments -- kicks off the process that downloads attachments.
-		sendMessage -- take local variables and form them to send the message.
-		markAsRead -- marks the analougs message in the cloud as read.
-		getID -- gets the ID of the message
-		getReceivedDate -- gets the datetime the message was recieved
-		getSender -- gets a dictionary with the sender's information.
-		getSenderEmail -- gets the email address of the sender.
-		getSenderName -- gets the name of the sender, if possible.
-		getSubject -- gets the email's subject line.
-		getBody -- gets contents of the body of the email.
-		addRecipient -- adds a person to the recipient list.
-		setRecipients -- sets the list of recipients.
-		setSubject -- sets the subject line.
-		setBody -- sets the body.
-
-	Variables: 
-		att_url -- url for requestiong attachments. takes message GUID
-		send_url -- url for sending an email
-		update_url -- url for updating an email already existing in the cloud.
-	
-	'''
-	
-	att_url = 'https://outlook.office365.com/api/v1.0/me/messages/{0}/attachments'
-	send_url = 'https://outlook.office365.com/api/v1.0/me/sendmail'
-	draft_url = 'https://outlook.office365.com/api/v1.0/me/folders/{folder_id}/messages'
-	update_url = 'https://outlook.office365.com/api/v1.0/me/messages/{0}'
-
-	def __init__(self, json=None, auth=None):
-		'''
-		Makes a new message wrapper for sending and recieving messages.
-		
-		Keyword Arguments:
-			json (default = None) -- Takes json if you have a pre-existing message to create from.
-			this is mostly used inside the library for when new messages are downloaded.
-			auth (default = None) -- Takes an (email,password) tuple that will be used for
-			authentication with office365.
-		'''
-		if json:
-			self.json = json
-			self.hasAttachments = json['HasAttachments']
-
-		else:
-			self.json = {'Message':{'Body':{}},'ToRecipients':{}}
-			self.hasAttachments = False
-	
-		self.auth = auth
-		self.attachments = []
-		self.reciever = None
-
-
-	def fetchAttachments(self):
-		'''kicks off the process that downloads attachments locally.'''
-		if not self.hasAttachments:
-			log.debug('message has no attachments, skipping out early.')
-			return False
-
-		response = requests.get(self.att_url.format(self.json['Id']),auth=self.auth)
-		log.info('response from O365 for retriving message attachments: %s',str(response))
-		json = response.json()
-
-		for att in json['value']:
-			try:
-				self.attachments.append(Attachment(att))
-				log.debug('successfully downloaded attachment for: %s.',self.auth[0])
-			except Exception as e:
-				log.info('failed to download attachment for: %s', self.auth[0])
-
-		return len(self.attachments)
-
-	def sendMessage(self):
-		'''takes local variabls and forms them into a message to be sent.'''
-
-		headers = {'Content-type': 'application/json', 'Accept': 'text/plain'}
-
-		try:
-			data = {'Message':{'Body':{}}}
-			data['Message']['Subject'] = self.json['Subject']
-			data['Message']['Body']['Content'] = self.json['Body']['Content']
-			data['Message']['Body']['ContentType'] = self.json['Body']['ContentType']
-			data['Message']['ToRecipients'] = self.json['ToRecipients']
-			data['Message']['Attachments'] = [att.json for att in self.attachments]
-			data['SaveToSentItems'] = "false"
-			data = json.dumps(data)
-			log.debug(str(data))
-		except Exception as e:
-			log.error('Error while trying to compile the json string to send: {0}'.format(str(e)))
-			return False
-
-		response = requests.post(self.send_url,data,headers=headers,auth=self.auth)
-		log.debug('response from server for sending message:'+str(response))
-
-		if response.status_code != 202:
-			return False
-
-		return True
-
-		
-
-		
-	def markAsRead(self):
-		'''marks analogous message as read in the cloud.'''
-		read = '{"IsRead":true}'
-		headers = {'Content-type': 'application/json', 'Accept': 'application/json'}
-		try:
-			response = requests.patch(self.update_url.format(self.json['Id']),read,headers=headers,auth=self.auth)
-		except:
-			return False
-		return True
-	
-	def getID(self):
-		'''get the ID of the email.'''
-		return self.json['Id']
-	
-	def getReceivedDate(self):
-		'''get the DateTime the email was received.'''
-		return self.json['DateTimeReceived']
-
-	def getSender(self):
-		'''get all available information for the sender of the email.'''
-		return self.json['Sender']
-
-	def getSenderEmail(self):
-		'''get the email address of the sender.'''
-		return self.json['Sender']['EmailAddress']['Address']
-	
-	def getSenderName(self):
-		'''try to get the name of the sender.'''
-		try:
-			return self.json['Sender']['EmailAddress']['Name']
-		except:
-			return ''
-
-	def getSubject(self):
-		'''get email subject line.'''
-		return self.json['Subject']
-
-	def getBody(self):
-		'''get email body.'''
-		return self.json['Body']['Content']
-
-	def setRecipients(self,val):
-		'''
-		set the recipient list.
-		
-		val: the one argument this method takes can be very flexible. you can send:
-			a dictionary: this must to be a dictionary formated as such:
-				{"EmailAddress":{"Address":"recipient@example.com"}}
-				with other options such ass "Name" with address. but at minimum
-				it must have this.
-			a list: this must to be a list of libraries formatted the way 
-				specified above, or it can be a list of dictionary objects of
-				type Contact or it can be an email address as string. The 
-				method will sort out the libraries from the contacts. 
-			a string: this is if you just want to throw an email address. 
-			a contact: type Contact from this dictionary. 
-			a group: type Group, which is a list of contacts.
-		For each of these argument types the appropriate action will be taken
-		to fit them to the needs of the library.
-		'''
-		self.json['ToRecipients'] = []
-		if isinstance(val,list):
-			for con in val:
-				if isinstance(con,Contact):
-					self.addRecipient(con)
-				elif isinstance(con, str):
-					if '@' in con:
-						self.addRecipient(con)
-				elif isinstance(con, dict):
-					self.json['ToRecipients'].append(con)
-		elif isinstance(val,dict):
-			self.json['ToRecipients'] = [val]
-		elif isinstance(val,str):
-			if '@' in val:
-				self.addRecipient(val)
-		elif isinstance(val,Contact):
-			self.addRecipient(val)
-		elif isinstance(val,Group):
-			for person in val:
-				self.addRecipient(person)
-		else:
-			return False
-		return True
-
-	def addRecipient(self,address,name=None):
-		'''
-		Adds a recipient to the recipients list.
-		
-		Arguments:
-		address -- the email address of the person you are sending to. <<< Important that.
-			Address can also be of type Contact or type Group.
-		name -- the name of the person you are sending to. mostly just a decorator. If you
-			send an email address for the address arg, this will give you the ability
-			to set the name properly, other wise it uses the email address up to the
-			at sign for the name. But if you send a type Contact or type Group, this
-			argument is completely ignored.
-		'''
-		if isinstance(address,Contact):
-			self.json['ToRecipients'].append(address.getFirstEmailAddress())
-		elif isinstance(address,Group):
-			for con in address.contacts:
-				self.json['ToRecipients'].append(address.getFirstEmailAddress())
-		else:
-			if name is None:
-				name = address[:address.index('@')]
-			self.json['ToRecipients'].append({'EmailAddress':{'Address':address,'Name':name}})
-
-	def setSubject(self,val):
-		'''Sets the subect line of the email.'''
-		self.json['Subject'] = val
-
-	def setBody(self,val):
-		'''Sets the body content of the email.'''
-		cont = False
-
-		while not cont:
-			try:
-				self.json['Body']['Content'] = val
-				self.json['Body']['ContentType'] = 'Text'
-				cont = True
-			except:
-				self.json['Body'] = {}
-	
-	def setBodyHTML(self,val=None):
-		'''
-		Sets the body content type to HTML for your pretty emails.
-		
-		arguments:
-		val -- Default: None. The content of the body you want set. If you don't pass a
-			value it is just ignored. 
-		'''
-		cont = False
-		
-		while not cont:
-			try:
-				self.json['Body']['ContentType'] = 'HTML'
-				if val:
-					self.json['Body']['Content'] = val
-				cont = True
-			except:
-				self.json['Body'] = {}
-
-#To the King!
->>>>>>> 74e17ffd
+# To the King!