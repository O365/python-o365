import datetime as dt
import logging

import pytz
# noinspection PyPep8Naming
from bs4 import BeautifulSoup as bs
from dateutil.parser import parse

from O365.utils import OutlookWellKnowFolderNames, ApiComponent, \
    BaseAttachments, BaseAttachment, AttachableMixin, ImportanceLevel, \
    TrackerSet

log = logging.getLogger(__name__)


class Recipient:
    """ A single Recipient """

    def __init__(self, address=None, name=None, parent=None, field=None):
        """ Create a recipient with provided information

        :param str address: email address of the recipient
        :param str name: name of the recipient
        :param HandleRecipientsMixin parent: parent recipients handler
        :param str field: name of the field to update back
        """
        self._address = address or ''
        self._name = name or ''
        self._parent = parent
        self._field = field

    def __bool__(self):
        return bool(self.address)

    def __str__(self):
        return self.__repr__()

    def __repr__(self):
        if self.name:
            return '{} ({})'.format(self.name, self.address)
        else:
            return self.address

    # noinspection PyProtectedMember
    def _track_changes(self):
        """ Update the track_changes on the parent to reflect a
        needed update on this field """
        if self._field and getattr(self._parent, '_track_changes',
                                   None) is not None:
            self._parent._track_changes.add(self._field)

    @property
    def address(self):
        """ Email address of the recipient

        :getter: Get the email address
        :setter: Set and update the email address
        :type: str
        """
        return self._address

    @address.setter
    def address(self, value):
        self._address = value
        self._track_changes()

    @property
    def name(self):
        """ Name of the recipient

        :getter: Get the name
        :setter: Set and update the name
        :type: str
        """
        return self._name

    @name.setter
    def name(self, value):
        self._name = value
        self._track_changes()


class Recipients:
    """ A Sequence of Recipients """

    def __init__(self, recipients=None, parent=None, field=None):
        """ Recipients must be a list of either address strings or
        tuples (name, address) or dictionary elements

        :param recipients: list of either address strings or
         tuples (name, address) or dictionary elements
        :type recipients: list[str] or list[tuple] or list[dict]
         or list[Recipient]
        :param HandleRecipientsMixin parent: parent recipients handler
        :param str field: name of the field to update back
        """
        self._parent = parent
        self._field = field
        self._recipients = []
        self.untrack = True
        if recipients:
            self.add(recipients)
        self.untrack = False

    def __iter__(self):
        return iter(self._recipients)

    def __getitem__(self, key):
        return self._recipients[key]

    def __contains__(self, item):
        return item in {recipient.address for recipient in self._recipients}

    def __bool__(self):
        return bool(len(self._recipients))

    def __len__(self):
        return len(self._recipients)

    def __str__(self):
        return self.__repr__()

    def __repr__(self):
        return 'Recipients count: {}'.format(len(self._recipients))

    # noinspection PyProtectedMember
    def _track_changes(self):
        """ Update the track_changes on the parent to reflect a
        needed update on this field """
        if self._field and getattr(self._parent, '_track_changes',
                                   None) is not None and self.untrack is False:
            self._parent._track_changes.add(self._field)

    def clear(self):
        """ Clear the list of recipients """
        self._recipients = []
        self._track_changes()

    def add(self, recipients):
        """ Add the supplied recipients to the exiting list

        :param recipients: list of either address strings or
         tuples (name, address) or dictionary elements
        :type recipients: list[str] or list[tuple] or list[dict]
        """

        if recipients:
            if isinstance(recipients, str):
                self._recipients.append(
                    Recipient(address=recipients, parent=self._parent,
                              field=self._field))
            elif isinstance(recipients, Recipient):
                self._recipients.append(recipients)
            elif isinstance(recipients, tuple):
                name, address = recipients
                if address:
                    self._recipients.append(
                        Recipient(address=address, name=name,
                                  parent=self._parent, field=self._field))
            elif isinstance(recipients, list):
                for recipient in recipients:
                    self.add(recipient)
            else:
                raise ValueError('Recipients must be an address string, a '
                                 'Recipient instance, a (name, address) '
                                 'tuple or a list')
            self._track_changes()

    def remove(self, address):
        """ Remove an address or multiple addresses

        :param address: list of addresses to remove
        :type address: str or list[str]
        """
        recipients = []
        if isinstance(address, str):
            address = {address}  # set
        elif isinstance(address, (list, tuple)):
            address = set(address)

        for recipient in self._recipients:
            if recipient.address not in address:
                recipients.append(recipient)
        if len(recipients) != len(self._recipients):
            self._track_changes()
        self._recipients = recipients

    def get_first_recipient_with_address(self):
        """ Returns the first recipient found with a non blank address

        :return: First Recipient
        :rtype: Recipient
        """
        recipients_with_address = [recipient for recipient in self._recipients
                                   if recipient.address]
        if recipients_with_address:
            return recipients_with_address[0]
        else:
            return None


class MessageAttachment(BaseAttachment):
    _endpoints = {
        'attach': '/messages/{id}/attachments',
        'attachment': '/messages/{id}/attachments/{ida}'
    }


class MessageAttachments(BaseAttachments):
    _endpoints = {
        'attachments': '/messages/{id}/attachments',
        'attachment': '/messages/{id}/attachments/{ida}'
    }
    _attachment_constructor = MessageAttachment


class HandleRecipientsMixin:

    def _recipients_from_cloud(self, recipients, field=None):
        """ Transform a recipient from cloud data to object data """
        recipients_data = []
        for recipient in recipients:
            recipients_data.append(
                self._recipient_from_cloud(recipient, field=field))
        return Recipients(recipients_data, parent=self, field=field)

    def _recipient_from_cloud(self, recipient, field=None):
        """ Transform a recipient from cloud data to object data """

        if recipient:
            recipient = recipient.get(self._cc('emailAddress'),
                                      recipient if isinstance(recipient,
                                                              dict) else {})
            address = recipient.get(self._cc('address'), '')
            name = recipient.get(self._cc('name'), '')
            return Recipient(address=address, name=name, parent=self,
                             field=field)
        else:
            return Recipient()

    def _recipient_to_cloud(self, recipient):
        """ Transforms a Recipient object to a cloud dict """
        data = None
        if recipient:
            data = {self._cc('emailAddress'): {
                self._cc('address'): recipient.address}}
            if recipient.name:
                data[self._cc('emailAddress')][
                    self._cc('name')] = recipient.name
        return data


class Message(ApiComponent, AttachableMixin, HandleRecipientsMixin):
    """ Management of the process of sending, receiving, reading, and
    editing emails. """

    _endpoints = {
        'create_draft': '/messages',
        'create_draft_folder': '/mailFolders/{id}/messages',
        'send_mail': '/sendMail',
        'send_draft': '/messages/{id}/send',
        'get_message': '/messages/{id}',
        'move_message': '/messages/{id}/move',
        'copy_message': '/messages/{id}/copy',
        'create_reply': '/messages/{id}/createReply',
        'create_reply_all': '/messages/{id}/createReplyAll',
        'forward_message': '/messages/{id}/createForward'
    }

    def __init__(self, *, parent=None, con=None, **kwargs):
        """ Makes a new message wrapper for sending and receiving messages.

        :param parent: parent folder/account to create the message in
        :type parent: mailbox.Folder or Account
        :param Connection con: connection to use if no parent specified
        :param Protocol protocol: protocol to use if no parent specified
         (kwargs)
        :param str main_resource: use this resource instead of parent resource
         (kwargs)
        :param bool download_attachments: whether or not to
         download attachments (kwargs)
        """
        assert parent or con, 'Need a parent or a connection'
        self.con = parent.con if parent else con

        # Choose the main_resource passed in kwargs over parent main_resource
        main_resource = (kwargs.pop('main_resource', None) or
                         getattr(parent, 'main_resource',
                                 None) if parent else None)
        super().__init__(
            protocol=parent.protocol if parent else kwargs.get('protocol'),
            main_resource=main_resource,
            attachment_name_property='subject', attachment_type='message_type')

        download_attachments = kwargs.get('download_attachments')

        cloud_data = kwargs.get(self._cloud_data_key, {})
        cc = self._cc  # alias to shorten the code

        # internal to know which properties need to be updated on the server
        self._track_changes = TrackerSet(casing=cc)
        self.object_id = cloud_data.get(cc('id'), None)

        self.__created = cloud_data.get(cc('createdDateTime'), None)
        self.__modified = cloud_data.get(cc('lastModifiedDateTime'), None)
        self.__received = cloud_data.get(cc('receivedDateTime'), None)
        self.__sent = cloud_data.get(cc('sentDateTime'), None)

        local_tz = self.protocol.timezone
        self.__created = parse(self.__created).astimezone(
            local_tz) if self.__created else None
        self.__modified = parse(self.__modified).astimezone(
            local_tz) if self.__modified else None
        self.__received = parse(self.__received).astimezone(
            local_tz) if self.__received else None
        self.__sent = parse(self.__sent).astimezone(
            local_tz) if self.__sent else None

        self.__attachments = MessageAttachments(parent=self, attachments=[])
        self.has_attachments = cloud_data.get(cc('hasAttachments'), 0)
        if self.has_attachments and download_attachments:
            self.attachments.download_attachments()
        self.__subject = cloud_data.get(cc('subject'), '')
        body = cloud_data.get(cc('body'), {})
        self.__body = body.get(cc('content'), '')
<<<<<<< HEAD
        self.body_type = body.get(cc('contentType'),
                                  'HTML')  # default to HTML for new messages
        self.__sender = self._recipient_from_cloud(
            cloud_data.get(cc('from'), None), field='from')
        self.__to = self._recipients_from_cloud(
            cloud_data.get(cc('toRecipients'), []), field='toRecipients')
        self.__cc = self._recipients_from_cloud(
            cloud_data.get(cc('ccRecipients'), []), field='ccRecipients')
        self.__bcc = self._recipients_from_cloud(
            cloud_data.get(cc('bccRecipients'), []), field='bccRecipients')
        self.__reply_to = self._recipients_from_cloud(
            cloud_data.get(cc('replyTo'), []), field='replyTo')
=======
        self.body_type = body.get(cc('contentType'), 'HTML')  # default to HTML for new messages
        self.__sender = self._recipient_from_cloud(cloud_data.get(cc('from'), None), field=cc('from'))
        self.__to = self._recipients_from_cloud(cloud_data.get(cc('toRecipients'), []), field=cc('toRecipients'))
        self.__cc = self._recipients_from_cloud(cloud_data.get(cc('ccRecipients'), []), field=cc('ccRecipients'))
        self.__bcc = self._recipients_from_cloud(cloud_data.get(cc('bccRecipients'), []), field=cc('bccRecipients'))
        self.__reply_to = self._recipients_from_cloud(cloud_data.get(cc('replyTo'), []), field=cc('replyTo'))
>>>>>>> 81654849
        self.__categories = cloud_data.get(cc('categories'), [])

        # lower() for office365 v1.0
        self.__importance = ImportanceLevel((cloud_data.get(cc('importance'),
                                                            'normal') or
                                             'normal').lower())
        self.__is_read = cloud_data.get(cc('isRead'), None)
        # A message is a draft by default
        self.__is_draft = cloud_data.get(cc('isDraft'), kwargs.get('is_draft',
                                                                   True))
        self.conversation_id = cloud_data.get(cc('conversationId'), None)
        self.folder_id = cloud_data.get(cc('parentFolderId'), None)

    def _clear_tracker(self):
        # reset the tracked changes. Usually after a server update
        self._track_changes = TrackerSet(casing=self._cc)

    @property
    def is_read(self):
        """ Check if the message is read or not

        :getter: Get the status of message read
        :setter: Mark the message as read
        :type: bool
        """
        return self.__is_read

    @is_read.setter
    def is_read(self, value):
        self.__is_read = value
        self._track_changes.add('isRead')

    @property
    def is_draft(self):
        """ Check if the message is marked as draft

        :type: bool
        """
        return self.__is_draft

    @property
    def subject(self):
        """ Subject of the email message

        :getter: Get the current subject
        :setter: Assign a new subject
        :type: str
        """
        return self.__subject

    @subject.setter
    def subject(self, value):
        self.__subject = value
        self._track_changes.add('subject')

    @property
    def body(self):
        """ Body of the email message

        :getter: Get body text of current message
        :setter: set html body of the message
        :type: str
        """
        return self.__body

    @body.setter
    def body(self, value):
        if self.__body:
            if not value:
                self.__body = ''
            else:
                soup = bs(self.__body, 'html.parser')
                soup.body.insert(0, bs(value, 'html.parser'))
                self.__body = str(soup)
        else:
            self.__body = value
        self._track_changes.add('body')

    @property
    def created(self):
        """ Created time of the message """
        return self.__created

    @property
    def modified(self):
        """ Message last modified time """
        return self.__modified

    @property
    def received(self):
        """ Message received time"""
        return self.__received

    @property
    def sent(self):
        """ Message sent time"""
        return self.__sent

    @property
    def attachments(self):
        """ List of attachments """
        return self.__attachments

    @property
    def sender(self):
        """ Sender of the message

        :getter: Get the current sender
        :setter: Update the from address with new value
        :type: str or Recipient
        """
        return self.__sender

    @sender.setter
    def sender(self, value):
        """ sender is a property to force to be always a Recipient class """
        if isinstance(value, Recipient):
            if value._parent is None:
                value._parent = self
                value._field = 'from'
            self.__sender = value
        elif isinstance(value, str):
            self.__sender.address = value
            self.__sender.name = ''
        else:
            raise ValueError(
                'sender must be an address string or a Recipient object')
        self._track_changes.add('from')

    @property
    def to(self):
        """ 'TO' list of recipients """
        return self.__to

    @property
    def cc(self):
        """ 'CC' list of recipients """
        return self.__cc

    @property
    def bcc(self):
        """ 'BCC' list of recipients """
        return self.__bcc

    @property
    def reply_to(self):
        """ Reply to address """
        return self.__reply_to

    @property
    def categories(self):
        """ Categories of this message

        :getter: Current list of categories
        :setter: Set new categories for the message
        :type: list[str] or str
        """
        return self.__categories

    @categories.setter
    def categories(self, value):
        if isinstance(value, list):
            self.__categories = value
        elif isinstance(value, str):
            self.__categories = [value]
        elif isinstance(value, tuple):
            self.__categories = list(value)
        else:
            raise ValueError('categories must be a list')
        self._track_changes.add('categories')

    @property
    def importance(self):
        """ Importance of the message

        :getter: Get the current priority of the message
        :setter: Set a different importance level
        :type: str or ImportanceLevel
        """
        return self.__importance

    @importance.setter
    def importance(self, value):
        self.__importance = (value if isinstance(value, ImportanceLevel)
                             else ImportanceLevel(value.lower()))
        self._track_changes.add('importance')

    def to_api_data(self, restrict_keys=None):
        """ Returns a dict representation of this message prepared to be send
        to the cloud

        :param restrict_keys: a set of keys to restrict the returned
         data to
        :type restrict_keys: dict or set
        :return: converted to cloud based keys
        :rtype: dict
        """

        cc = self._cc  # alias to shorten the code

        message = {
            cc('subject'): self.subject,
            cc('body'): {
                cc('contentType'): self.body_type,
                cc('content'): self.body},
            cc('importance'): self.importance.value
        }

        if self.to:
            message[cc('toRecipients')] = [self._recipient_to_cloud(recipient)
                                           for recipient in self.to]
        if self.cc:
            message[cc('ccRecipients')] = [self._recipient_to_cloud(recipient)
                                           for recipient in self.cc]
        if self.bcc:
            message[cc('bccRecipients')] = [self._recipient_to_cloud(recipient)
                                            for recipient in self.bcc]
        if self.reply_to:
            message[cc('replyTo')] = [self._recipient_to_cloud(recipient) for
                                      recipient in self.reply_to]
        if self.attachments:
            message[cc('attachments')] = self.attachments.to_api_data()
        if self.sender and self.sender.address:
            message[cc('from')] = self._recipient_to_cloud(self.sender)

        if self.object_id and not self.__is_draft:
            # return the whole signature of this message

            message[cc('id')] = self.object_id
            message[cc('createdDateTime')] = self.created.astimezone(
                pytz.utc).isoformat()
            message[cc('receivedDateTime')] = self.received.astimezone(
                pytz.utc).isoformat()
            message[cc('sentDateTime')] = self.sent.astimezone(
                pytz.utc).isoformat()
            message[cc('hasAttachments')] = len(self.attachments) > 0
            message[cc('categories')] = self.categories
            message[cc('isRead')] = self.is_read
            message[cc('isDraft')] = self.__is_draft
            message[cc('conversationId')] = self.conversation_id
            # this property does not form part of the message itself
            message[cc('parentFolderId')] = self.folder_id

        if restrict_keys:
            for key in list(message.keys()):
                if key not in restrict_keys:
                    del message[key]

        return message

    def send(self, save_to_sent_folder=True):
        """ Sends this message

        :param bool save_to_sent_folder: whether or not to save it to
         sent folder
        :return: Success / Failure
        :rtype: bool
        """

        if self.object_id and not self.__is_draft:
            return RuntimeError('Not possible to send a message that is not '
                                'new or a draft. Use Reply or Forward instead.')

        if self.__is_draft and self.object_id:
            url = self.build_url(
                self._endpoints.get('send_draft').format(id=self.object_id))
            data = None
        else:
            url = self.build_url(self._endpoints.get('send_mail'))
            data = {self._cc('message'): self.to_api_data()}
            if save_to_sent_folder is False:
                data[self._cc('saveToSentItems')] = False

        response = self.con.post(url, data=data)
        # response evaluates to false if 4XX or 5XX status codes are returned
        if not response:
            return False

        self.object_id = 'sent_message' if not self.object_id \
            else self.object_id
        self.__is_draft = False

        return True

    def reply(self, to_all=True):
        """  Creates a new message that is a reply to this message

        :param bool to_all: whether or not to replies to all the recipients
         instead to just the sender
        :return: new message
        :rtype: Message
        """
        if not self.object_id or self.__is_draft:
            raise RuntimeError("Can't reply to this message")

        if to_all:
            url = self.build_url(self._endpoints.get('create_reply_all').format(
                id=self.object_id))
        else:
            url = self.build_url(
                self._endpoints.get('create_reply').format(id=self.object_id))

        response = self.con.post(url)
        if not response:
            return None

        message = response.json()

        # Everything received from cloud must be passed as self._cloud_data_key
        return self.__class__(parent=self, **{self._cloud_data_key: message})

    def forward(self):
        """  Creates a new message that is a forward this message

        :return: new message
        :rtype: Message
        """
        if not self.object_id or self.__is_draft:
            raise RuntimeError("Can't forward this message")

        url = self.build_url(
            self._endpoints.get('forward_message').format(id=self.object_id))

        response = self.con.post(url)
        if not response:
            return None

        message = response.json()

        # Everything received from cloud must be passed as self._cloud_data_key
        return self.__class__(parent=self, **{self._cloud_data_key: message})

    def delete(self):
        """ Deletes a stored message

        :return: Success / Failure
        :rtype: bool
        """
        if self.object_id is None:
            raise RuntimeError('Attempting to delete an unsaved Message')

        url = self.build_url(
            self._endpoints.get('get_message').format(id=self.object_id))

        response = self.con.delete(url)

        return bool(response)

    def mark_as_read(self):
        """ Marks this message as read in the cloud

        :return: Success / Failure
        :rtype: bool
        """
        if self.object_id is None or self.__is_draft:
            raise RuntimeError('Attempting to mark as read an unsaved Message')

        data = {self._cc('isRead'): True}

        url = self.build_url(
            self._endpoints.get('get_message').format(id=self.object_id))

        response = self.con.patch(url, data=data)
        if not response:
            return False

        self.__is_read = True

        return True

    def move(self, folder):
        """ Move the message to a given folder

        :param folder: Folder object or Folder id or Well-known name to
         move this message to
        :type folder: str or mailbox.Folder
        :return: Success / Failure
        :rtype: bool
        """
        if self.object_id is None:
            raise RuntimeError('Attempting to move an unsaved Message')

        url = self.build_url(
            self._endpoints.get('move_message').format(id=self.object_id))

        if isinstance(folder, str):
            folder_id = folder
        else:
            folder_id = getattr(folder, 'folder_id', None)

        if not folder_id:
            raise RuntimeError('Must Provide a valid folder_id')

        data = {self._cc('destinationId'): folder_id}

        response = self.con.post(url, data=data)
        if not response:
            return False

        self.folder_id = folder_id

        return True

    def copy(self, folder):
        """ Copy the message to a given folder

        :param folder: Folder object or Folder id or Well-known name to
         copy this message to
        :type folder: str or mailbox.Folder
        :returns: the copied message
        :rtype: Message
        """
        if self.object_id is None:
            raise RuntimeError('Attempting to move an unsaved Message')

        url = self.build_url(
            self._endpoints.get('copy_message').format(id=self.object_id))

        if isinstance(folder, str):
            folder_id = folder
        else:
            folder_id = getattr(folder, 'folder_id', None)

        if not folder_id:
            raise RuntimeError('Must Provide a valid folder_id')

        data = {self._cc('destinationId'): folder_id}

        response = self.con.post(url, data=data)
        if not response:
            return None

        message = response.json()

        # Everything received from cloud must be passed as self._cloud_data_key
        return self.__class__(parent=self, **{self._cloud_data_key: message})

    def save_draft(self, target_folder=OutlookWellKnowFolderNames.DRAFTS):
        """ Save this message as a draft on the cloud

        :param target_folder: name of the drafts folder
        :return: Success / Failure
        :rtype: bool
        """

        if self.object_id:
            # update message. Attachments are NOT included nor saved.
            if not self.__is_draft:
                raise RuntimeError('Only draft messages can be updated')
            if not self._track_changes:
                return True  # there's nothing to update
            url = self.build_url(
                self._endpoints.get('get_message').format(id=self.object_id))
            method = self.con.patch
            data = self.to_api_data(restrict_keys=self._track_changes)

            data.pop(self._cc('attachments'),
                     None)  # attachments are handled by the next method call
            # noinspection PyProtectedMember
            self.attachments._update_attachments_to_cloud()
        else:
            # new message. Attachments are included and saved.
            if not self.__is_draft:
                raise RuntimeError('Only draft messages can be saved as drafts')

            target_folder = target_folder or OutlookWellKnowFolderNames.DRAFTS
            if isinstance(target_folder, OutlookWellKnowFolderNames):
                target_folder = target_folder.value
            elif not isinstance(target_folder, str):
                # a Folder instance
                target_folder = getattr(target_folder, 'folder_id',
                                        OutlookWellKnowFolderNames.DRAFTS.value)

            url = self.build_url(
                self._endpoints.get('create_draft_folder').format(
                    id=target_folder))
            method = self.con.post
            data = self.to_api_data()

        self._clear_tracker()  # reset the tracked changes as they are all saved
        if not data:
            return True

        response = method(url, data=data)
        if not response:
            return False

        if not self.object_id:
            # new message
            message = response.json()

            self.object_id = message.get(self._cc('id'), None)
            self.folder_id = message.get(self._cc('parentFolderId'), None)

            # fallback to office365 v1.0
            self.__created = message.get(self._cc('createdDateTime'),
                                         message.get(
                                             self._cc('dateTimeCreated'),
                                             None))
            # fallback to office365 v1.0
            self.__modified = message.get(self._cc('lastModifiedDateTime'),
                                          message.get(
                                              self._cc('dateTimeModified'),
                                              None))

            self.__created = parse(self.__created).astimezone(
                self.protocol.timezone) if self.__created else None
            self.__modified = parse(self.__modified).astimezone(
                self.protocol.timezone) if self.__modified else None

        else:
            self.__modified = self.protocol.timezone.localize(dt.datetime.now())

        return True

    def get_body_text(self):
        """ Parse the body html and returns the body text using bs4

        :return: body as text
        :rtype: str
        """
        if self.body_type != 'HTML':
            return self.body

        try:
            soup = bs(self.body, 'html.parser')
        except RuntimeError:
            return self.body
        else:
            return soup.body.text

    def get_body_soup(self):
        """ Returns the beautifulsoup4 of the html body

        :return: BeautifulSoup object of body
        :rtype: BeautifulSoup
        """
        if self.body_type != 'HTML':
            return None
        else:
            return bs(self.body, 'html.parser')

    def __str__(self):
        return self.__repr__()

    def __repr__(self):
        return 'Subject: {}'.format(self.subject)<|MERGE_RESOLUTION|>--- conflicted
+++ resolved
@@ -323,27 +323,18 @@
         self.__subject = cloud_data.get(cc('subject'), '')
         body = cloud_data.get(cc('body'), {})
         self.__body = body.get(cc('content'), '')
-<<<<<<< HEAD
         self.body_type = body.get(cc('contentType'),
                                   'HTML')  # default to HTML for new messages
         self.__sender = self._recipient_from_cloud(
-            cloud_data.get(cc('from'), None), field='from')
+            cloud_data.get(cc('from'), None), field=cc('from'))
         self.__to = self._recipients_from_cloud(
-            cloud_data.get(cc('toRecipients'), []), field='toRecipients')
+            cloud_data.get(cc('toRecipients'), []), field=cc('toRecipients'))
         self.__cc = self._recipients_from_cloud(
-            cloud_data.get(cc('ccRecipients'), []), field='ccRecipients')
+            cloud_data.get(cc('ccRecipients'), []), field=cc('ccRecipients'))
         self.__bcc = self._recipients_from_cloud(
-            cloud_data.get(cc('bccRecipients'), []), field='bccRecipients')
+            cloud_data.get(cc('bccRecipients'), []), field=cc('bccRecipients'))
         self.__reply_to = self._recipients_from_cloud(
-            cloud_data.get(cc('replyTo'), []), field='replyTo')
-=======
-        self.body_type = body.get(cc('contentType'), 'HTML')  # default to HTML for new messages
-        self.__sender = self._recipient_from_cloud(cloud_data.get(cc('from'), None), field=cc('from'))
-        self.__to = self._recipients_from_cloud(cloud_data.get(cc('toRecipients'), []), field=cc('toRecipients'))
-        self.__cc = self._recipients_from_cloud(cloud_data.get(cc('ccRecipients'), []), field=cc('ccRecipients'))
-        self.__bcc = self._recipients_from_cloud(cloud_data.get(cc('bccRecipients'), []), field=cc('bccRecipients'))
-        self.__reply_to = self._recipients_from_cloud(cloud_data.get(cc('replyTo'), []), field=cc('replyTo'))
->>>>>>> 81654849
+            cloud_data.get(cc('replyTo'), []), field=cc('replyTo'))
         self.__categories = cloud_data.get(cc('categories'), [])
 
         # lower() for office365 v1.0
