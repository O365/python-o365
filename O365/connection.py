import json
import logging
import time
from typing import Callable, Dict, List, Optional, Tuple, Union
from urllib.parse import parse_qs, urlparse

from msal import ConfidentialClientApplication, PublicClientApplication
from requests import Response, Session
from requests.adapters import HTTPAdapter
from requests.exceptions import (
    ConnectionError,
    HTTPError,
    ProxyError,
    RequestException,
    SSLError,
    Timeout,
)

# Dynamic loading of module Retry by requests.packages
# noinspection PyUnresolvedReferences
from requests.packages.urllib3.util.retry import Retry
from tzlocal import get_localzone
from zoneinfo import ZoneInfo, ZoneInfoNotFoundError

from .utils import (
    ME_RESOURCE,
    BaseTokenBackend,
    FileSystemTokenBackend,
    get_windows_tz,
    to_camel_case,
    to_pascal_case,
    to_snake_case,
)

log = logging.getLogger(__name__)

O365_API_VERSION = 'v2.0'
GRAPH_API_VERSION = 'v1.0'
OAUTH_REDIRECT_URL = 'https://login.microsoftonline.com/common/oauth2/nativeclient'

RETRIES_STATUS_LIST = (
    429,  # Status code for TooManyRequests
    500, 502, 503, 504  # Server errors
)
RETRIES_BACKOFF_FACTOR = 0.5

DEFAULT_SCOPES = {
    # wrap any scope in a 1 element tuple to avoid prefixing
    'basic': ['User.Read'],
    'mailbox': ['Mail.Read'],
    'mailbox_shared': ['Mail.Read.Shared'],
    "mailbox_settings": ["MailboxSettings.ReadWrite"],
    'message_send': ['Mail.Send'],
    'message_send_shared': ['Mail.Send.Shared'],
    'message_all': ['Mail.ReadWrite', 'Mail.Send'],
    'message_all_shared': ['Mail.ReadWrite.Shared', 'Mail.Send.Shared'],
    'address_book': ['Contacts.Read'],
    'address_book_shared': ['Contacts.Read.Shared'],
    'address_book_all': ['Contacts.ReadWrite'],
    'address_book_all_shared': ['Contacts.ReadWrite.Shared'],
    'calendar': ['Calendars.Read'],
    'calendar_shared': ['Calendars.Read.Shared'],
    'calendar_all': ['Calendars.ReadWrite'],
    'calendar_shared_all': ['Calendars.ReadWrite.Shared'],
    'users': ['User.ReadBasic.All'],
    'onedrive': ['Files.Read.All'],
    'onedrive_all': ['Files.ReadWrite.All'],
    'sharepoint': ['Sites.Read.All'],
    'sharepoint_all': ['Sites.ReadWrite.All'],
    'settings_all': ['MailboxSettings.ReadWrite'],
    'tasks': ['Tasks.Read'],
    'tasks_all': ['Tasks.ReadWrite'],
    'presence': ['Presence.Read']
}

MsalClientApplication = Union[PublicClientApplication, ConfidentialClientApplication]


class TokenExpiredError(HTTPError):
    pass


class Protocol:
    """ Base class for all protocols """

    # Override these in subclass
    _protocol_url = 'not_defined'  # Main url to request.
    _oauth_scope_prefix = ''  # Prefix for scopes
    _oauth_scopes = {}  # Dictionary of {scopes_name: [scope1, scope2]}

    def __init__(self, *, protocol_url: Optional[str] = None,
                 api_version: Optional[str] = None,
                 default_resource: Optional[str] = None,
                 casing_function: Optional[Callable] = None,
                 protocol_scope_prefix: Optional[str] = None,
                 timezone: Union[Optional[str], Optional[ZoneInfo]] = None, **kwargs):
        """ Create a new protocol object

        :param protocol_url: the base url used to communicate with the
         server
        :param api_version: the api version
        :param default_resource: the default resource to use when there is
         nothing explicitly specified during the requests
        :param casing_function: the casing transform function to be
         used on api keywords (camelcase / pascalcase)
        :param protocol_scope_prefix: prefix url for scopes
        :param timezone: preferred timezone, if not provided will default
         to the system timezone or fallback to UTC
        :raises ValueError: if protocol_url or api_version are not supplied
        """
        if protocol_url is None or api_version is None:
            raise ValueError(
                'Must provide valid protocol_url and api_version values')
        self.protocol_url: str = protocol_url or self._protocol_url
        self.protocol_scope_prefix: str = protocol_scope_prefix or ''
        self.api_version: str = api_version
        self.service_url: str = f'{protocol_url}{api_version}/'
        self.default_resource: str = default_resource or ME_RESOURCE
        self.use_default_casing: bool = True if casing_function is None else False
        self.casing_function: Callable = casing_function or to_camel_case

        # define any keyword that can be different in this protocol
        # for example, attachments OData type differs between Outlook
        #  rest api and graph: (graph = #microsoft.graph.fileAttachment and
        #  outlook = #Microsoft.OutlookServices.FileAttachment')
        self.keyword_data_store: dict = {}

        self.max_top_value: int = 500  # Max $top parameter value

        self._timezone = None

        if timezone:
            self.timezone = timezone  # property setter will convert this timezone to ZoneInfo if a string is provided
        else:
            # get_localzone() from tzlocal will try to get the system local timezone and if not will return UTC
            self.timezone: ZoneInfo = get_localzone()

    @property
    def timezone(self) -> ZoneInfo:
        return self._timezone

    @timezone.setter
    def timezone(self, timezone: Union[str, ZoneInfo]) -> None:
        self._update_timezone(timezone)

    def _update_timezone(self, timezone: Union[str, ZoneInfo]) -> None:
        """Sets the timezone. This is not done in the setter as you can't call super from a overriden setter """
        if isinstance(timezone, str):
            # convert string to ZoneInfo
            try:
                timezone = ZoneInfo(timezone)
            except ZoneInfoNotFoundError as e:
                log.error(f'Timezone {timezone} could not be found.')
                raise e
        else:
            if not isinstance(timezone, ZoneInfo):
                raise ValueError('The timezone parameter must be either a string or a valid ZoneInfo instance.')
        log.debug(f'Timezone set to: {timezone}.')
        self._timezone = timezone

    def get_service_keyword(self, keyword: str) -> Optional[str]:
        """ Returns the data set to the key in the internal data-key dict

        :param keyword: key to get value for
        :return: value of the keyword
        """
        return self.keyword_data_store.get(keyword, None)

    def convert_case(self, key: str) -> str:
        """ Returns a key converted with this protocol casing method

        Converts case to send/read from the cloud

        When using Microsoft Graph API, the keywords of the API use
        lowerCamelCase Casing

        When using Office 365 API, the keywords of the API use PascalCase Casing

        Default case in this API is lowerCamelCase

        :param  key: a dictionary key to convert
        :return: key after case conversion
        """
        return key if self.use_default_casing else self.casing_function(key)

    @staticmethod
    def to_api_case(key: str) -> str:
        """ Converts key to snake_case

        :param key: key to convert into snake_case
        :return: key after case conversion
        """
        return to_snake_case(key)

    def get_scopes_for(self, user_provided_scopes: Optional[Union[list, str, tuple]]) -> list:
        """ Returns a list of scopes needed for each of the
        scope_helpers provided, by adding the prefix to them if required

        :param user_provided_scopes: a list of scopes or scope helpers
        :return: scopes with url prefix added
        :raises ValueError: if unexpected datatype of scopes are passed
        """
        if user_provided_scopes is None:
            # return all available scopes
            user_provided_scopes = [app_part for app_part in self._oauth_scopes]
        elif isinstance(user_provided_scopes, str):
            user_provided_scopes = [user_provided_scopes]

        if not isinstance(user_provided_scopes, (list, tuple)):
            raise ValueError("'user_provided_scopes' must be a list or a tuple of strings")

        scopes = set()
        for app_part in user_provided_scopes:
            for scope in self._oauth_scopes.get(app_part, [app_part]):
                scopes.add(self.prefix_scope(scope))

        return list(scopes)

    def prefix_scope(self, scope: str) -> str:
        """ Inserts the protocol scope prefix if required"""
        if self.protocol_scope_prefix:
            if not scope.startswith(self.protocol_scope_prefix):
                return f'{self.protocol_scope_prefix}{scope}'
        return scope


class MSGraphProtocol(Protocol):
    """ A Microsoft Graph Protocol Implementation
    https://docs.microsoft.com/en-us/outlook/rest/compare-graph-outlook
    """

    _protocol_url = 'https://graph.microsoft.com/'
    _oauth_scope_prefix = 'https://graph.microsoft.com/'
    _oauth_scopes = DEFAULT_SCOPES

    def __init__(self, api_version='v1.0', default_resource=None, **kwargs):
        """ Create a new Microsoft Graph protocol object

        _protocol_url = 'https://graph.microsoft.com/'

        _oauth_scope_prefix = 'https://graph.microsoft.com/'

        :param str api_version: api version to use
        :param str default_resource: the default resource to use when there is
         nothing explicitly specified during the requests
        """
        super().__init__(protocol_url=self._protocol_url,
                         api_version=api_version,
                         default_resource=default_resource,
                         casing_function=to_camel_case,
                         protocol_scope_prefix=self._oauth_scope_prefix,
                         **kwargs)

        self.keyword_data_store['message_type'] = 'microsoft.graph.message'
        self.keyword_data_store['event_message_type'] = 'microsoft.graph.eventMessage'
        self.keyword_data_store['file_attachment_type'] = '#microsoft.graph.fileAttachment'
        self.keyword_data_store['item_attachment_type'] = '#microsoft.graph.itemAttachment'
        self.keyword_data_store['prefer_timezone_header'] = f'outlook.timezone="{get_windows_tz(self._timezone)}"'
        self.max_top_value = 999  # Max $top parameter value

    @Protocol.timezone.setter
    def timezone(self, timezone: Union[str, ZoneInfo]) -> None:
        super()._update_timezone(timezone)
        self.keyword_data_store['prefer_timezone_header'] = f'outlook.timezone="{get_windows_tz(self._timezone)}"'


class MSOffice365Protocol(Protocol):
    """ A Microsoft Office 365 Protocol Implementation
    https://docs.microsoft.com/en-us/outlook/rest/compare-graph-outlook
    """

    _protocol_url = 'https://outlook.office.com/api/'
    _oauth_scope_prefix = 'https://outlook.office.com/'
    _oauth_scopes = DEFAULT_SCOPES

    def __init__(self, api_version='v2.0', default_resource=None, **kwargs):
        """ Create a new Office 365 protocol object

        _protocol_url = 'https://outlook.office.com/api/'

        _oauth_scope_prefix = 'https://outlook.office.com/'

        :param str api_version: api version to use
        :param str default_resource: the default resource to use when there is
         nothing explicitly specified during the requests
        """
        super().__init__(protocol_url=self._protocol_url,
                         api_version=api_version,
                         default_resource=default_resource,
                         casing_function=to_pascal_case,
                         protocol_scope_prefix=self._oauth_scope_prefix,
                         **kwargs)

        self.keyword_data_store['message_type'] = 'Microsoft.OutlookServices.Message'
        self.keyword_data_store['event_message_type'] = 'Microsoft.OutlookServices.EventMessage'
        self.keyword_data_store['file_attachment_type'] = '#Microsoft.OutlookServices.FileAttachment'
        self.keyword_data_store['item_attachment_type'] = '#Microsoft.OutlookServices.ItemAttachment'
        self.keyword_data_store['prefer_timezone_header'] = f'outlook.timezone="{get_windows_tz(self.timezone)}"'
        self.max_top_value = 999  # Max $top parameter value

    @Protocol.timezone.setter
    def timezone(self, timezone: Union[str, ZoneInfo]) -> None:
        super()._update_timezone(timezone)
        self.keyword_data_store['prefer_timezone_header'] = f'outlook.timezone="{get_windows_tz(self._timezone)}"'


class MSBusinessCentral365Protocol(Protocol):
    """ A Microsoft Business Central Protocol Implementation
    https://docs.microsoft.com/en-us/dynamics-nav/api-reference/v1.0/endpoints-apis-for-dynamics
    """

    _protocol_url = 'https://api.businesscentral.dynamics.com/'
    _oauth_scope_prefix = 'https://api.businesscentral.dynamics.com/'
    _oauth_scopes = DEFAULT_SCOPES
    _protocol_scope_prefix = 'https://api.businesscentral.dynamics.com/'

    def __init__(self, api_version='v1.0', default_resource=None, environment=None, **kwargs):
        """ Create a new Microsoft Graph protocol object

        _protocol_url = 'https://api.businesscentral.dynamics.com/'

        _oauth_scope_prefix = 'https://api.businesscentral.dynamics.com/'

        :param str api_version: api version to use
        :param str default_resource: the default resource to use when there is
         nothing explicitly specified during the requests
        """
        if environment:
            _version = "2.0"
            _environment = "/" + environment
        else:
            _version = "1.0"
            _environment = ''

        self._protocol_url = f"{self._protocol_url}v{_version}{_environment}/api/"

        super().__init__(protocol_url=self._protocol_url,
                         api_version=api_version,
                         default_resource=default_resource,
                         casing_function=to_camel_case,
                         protocol_scope_prefix=self._protocol_scope_prefix,
                         **kwargs)

        self.keyword_data_store['message_type'] = 'microsoft.graph.message'
        self.keyword_data_store['event_message_type'] = 'microsoft.graph.eventMessage'
        self.keyword_data_store['file_attachment_type'] = '#microsoft.graph.fileAttachment'
        self.keyword_data_store['item_attachment_type'] = '#microsoft.graph.itemAttachment'
        self.keyword_data_store['prefer_timezone_header'] = f'outlook.timezone="{get_windows_tz(self.timezone)}"'
        self.max_top_value = 999  # Max $top parameter value

    @Protocol.timezone.setter
    def timezone(self, timezone: Union[str, ZoneInfo]) -> None:
        super()._update_timezone(timezone)
        self.keyword_data_store['prefer_timezone_header'] = f'outlook.timezone="{get_windows_tz(self._timezone)}"'


class Connection:
    """ Handles all communication (requests) between the app and the server """

    _allowed_methods = ['get', 'post', 'put', 'patch', 'delete']

    def __init__(self, credentials: Tuple, *,
                 proxy_server: Optional[str] = None, proxy_port: Optional[int] = 8080,
                 proxy_username: Optional[str] = None, proxy_password: Optional[str] = None,
                 proxy_http_only: bool = False, requests_delay: int = 200, raise_http_errors: bool = True,
                 request_retries: int = 3, token_backend: Optional[BaseTokenBackend] = None,
                 tenant_id: str = 'common', auth_flow_type: str = 'authorization',
                 username: Optional[str] = None, password: Optional[str] = None,
                 timeout: Optional[int] = None, json_encoder: Optional[json.JSONEncoder] = None,
                 verify_ssl: bool = True,
                 default_headers: dict = None,
                 store_token_after_refresh: bool = True,
                 **kwargs):
        """Creates an API connection object

        :param tuple credentials: a tuple of (client_id, client_secret)
         Generate client_id and client_secret in https://entra.microsoft.com/
        :param str proxy_server: the proxy server
        :param int proxy_port: the proxy port, defaults to 8080
        :param str proxy_username: the proxy username
        :param str proxy_password: the proxy password
        :param int requests_delay: number of milliseconds to wait between api
         calls.
         The Api will respond with 429 Too many requests if more than
         17 requests are made per second. Defaults to 200 milliseconds
         just in case more than 1 connection is making requests
         across multiple processes.
        :param bool raise_http_errors: If True Http 4xx and 5xx status codes
         will raise as exceptions
        :param int request_retries: number of retries done when the server
         responds with 5xx error codes.
        :param BaseTokenBackend token_backend: the token backend used to get
         and store tokens
        :param str tenant_id: use this specific tenant id, defaults to common
        :param dict default_headers: allow to force headers in api call
         (ex: default_headers={"Prefer": 'IdType="ImmutableId"'}) to get constant id for objects.
        :param str auth_flow_type: the auth method flow style used: Options:

            - 'authorization': 2-step web style grant flow using an authentication url
            - 'public': 2-step web style grant flow using an authentication url for public apps where
                client secret cannot be secured
            - 'credentials': also called client credentials grant flow using only the client id and secret.
                The secret can be certificate based authentication
            - 'password': using the username and password. Not recommended

        :param str username: The username the credentials will be taken from in the token backend.
            If None, the username will be the first one found in the token backend.
            The user's email address to provide in case of auth_flow_type == 'password'
        :param str password: The user's password to provide in case of auth_flow_type == 'password'
        :param float or tuple timeout: How long to wait for the server to send
            data before giving up, as a float, or a tuple (connect timeout, read timeout)
        :param JSONEncoder json_encoder: The JSONEncoder to use during the JSON serialization on the request.
        :param bool verify_ssl: set the verify flag on the requests library
        :param bool store_token_after_refresh: if after a token refresh the token backend should call save_token
        :param dict kwargs: any extra params passed to Connection
        :raises ValueError: if credentials is not tuple of (client_id, client_secret)

        """

        if auth_flow_type in (
            "public",
            "password",
        ):  # allow client id only for public or password flow
            if isinstance(credentials, str):
                credentials = (credentials,)
            if (
                not isinstance(credentials, tuple)
                or len(credentials) != 1
                or (not credentials[0])
            ):
                raise ValueError(
                    "Provide client id only for public or password flow credentials"
                )
        else:
            if (
                not isinstance(credentials, tuple)
                or len(credentials) != 2
                or (not credentials[0] and not credentials[1])
            ):
                raise ValueError("Provide valid auth credentials")

        self._auth_flow_type = (
            auth_flow_type  # 'authorization', 'credentials', 'password', or 'public'
        )
        if auth_flow_type in ("credentials", "password") and tenant_id == "common":
            raise ValueError(
                'When using the "credentials" or "password" auth_flow, the "tenant_id" must be set'
            )

        self.auth: Tuple = credentials
        self.tenant_id: str = tenant_id

        self.default_headers: Dict = default_headers or dict()
        self.store_token_after_refresh: bool = store_token_after_refresh

        token_backend = token_backend or FileSystemTokenBackend(**kwargs)
        if not isinstance(token_backend, BaseTokenBackend):
            raise ValueError(
                '"token_backend" must be an instance of a subclass of BaseTokenBackend'
            )
        self.token_backend: BaseTokenBackend = token_backend
        self.session: Optional[Session] = None

        self.password: Optional[str] = password

        self._username: Optional[str] = None
        self.username: Optional[str] = username  # validate input

        self.proxy: Dict = {}
        self.set_proxy(
            proxy_server, proxy_port, proxy_username, proxy_password, proxy_http_only
        )

        self.requests_delay: int = requests_delay or 0
        self._previous_request_at: Optional[float] = None  # store previous request time
        self.raise_http_errors: bool = raise_http_errors
        self.request_retries: int = request_retries
        self.timeout: int = timeout
        self.verify_ssl: bool = verify_ssl
        self.json_encoder: Optional[json.JSONEncoder] = json_encoder

        self.naive_session: Optional[Session] = (
            None  # lazy loaded: holds a requests Session object
        )

        self._msal_client: Optional[MsalClientApplication] = (
            None  # store the msal client
        )
        self._msal_authority: str = f"https://login.microsoftonline.com/{tenant_id}"
        self.oauth_redirect_url: str = (
            "https://login.microsoftonline.com/common/oauth2/nativeclient"
        )

        # In the event of a response that returned 401 unauthorised this will flag between requests
        # that this 401 can be a token expired error. MsGraph is returning 401 when the access token
        # has expired. We can not distinguish between a real 401 or token expired 401. So in the event
        # of a 401 http error we will first try to refresh the token, set this flag to True and then
        # re-run the request. If the 401 goes away we will then set this flag to false. If it keeps the
        # 401 then we will raise the error.
        self._token_expired_flag: bool = False

    @property
    def auth_flow_type(self) -> str:
        return self._auth_flow_type

    def _set_username_from_token_backend(
        self, *, home_account_id: Optional[str] = None
    ) -> None:
        """
        If token data is present, this will try to set the username. If home_account_id is not provided this will try
        to set the username from the first account found on the token_backend.
        """
        account_info = self.token_backend.get_account(home_account_id=home_account_id)
        if account_info:
            self.username = account_info.get("username")

    @property
    def username(self) -> Optional[str]:
        """
        Returns the username in use
        If username is not set this will try to set the username to the first account found
        from the token_backend.
        """
        if not self._username:
            self._set_username_from_token_backend()
        return self._username

    @username.setter
    def username(self, username: Optional[str]) -> None:
        if self._username == username:
            return
        log.debug(f"Current username changed from {self._username} to {username}")
        self._username = username

        # if the user is changed and a valid session is set we must change the auth token in the session
        if self.session is not None:
            access_token = self.token_backend.get_access_token(username=username)
            if access_token is not None:
                self.session.headers.update({"Authorization": f"Bearer {access_token}"})
            else:
                # if we can't find an access token for the current user, then remove the auth header from the session
                if "Authorization" in self.session.headers:
                    del self.session.headers["Authorization"]

    def set_proxy(
        self,
        proxy_server: str,
        proxy_port: int,
        proxy_username: str,
        proxy_password: str,
        proxy_http_only: bool,
    ) -> None:
        """Sets a proxy on the Session

        :param str proxy_server: the proxy server
        :param int proxy_port: the proxy port, defaults to 8080
        :param str proxy_username: the proxy username
        :param str proxy_password: the proxy password
        :param bool proxy_http_only: if the proxy should only be used for http
        """
        if proxy_server and proxy_port:
            if proxy_username and proxy_password:
                proxy_uri = (
                    f"{proxy_username}:{proxy_password}@{proxy_server}:{proxy_port}"
                )
            else:
                proxy_uri = f"{proxy_server}:{proxy_port}"

            if proxy_http_only is False:
                self.proxy = {
                    "http": f"http://{proxy_uri}",
                    "https": f"https://{proxy_uri}",
                }
            else:
                self.proxy = {
                    "http": f"http://{proxy_uri}",
                    "https": f"http://{proxy_uri}",
                }

    @property
    def msal_client(self) -> MsalClientApplication:
        """Returns the msal client or creates it if it's not already done"""
        if self._msal_client is None:
            if self.auth_flow_type in ("public", "password"):
                client = PublicClientApplication(
                    client_id=self.auth[0],
                    authority=self._msal_authority,
                    token_cache=self.token_backend,
                )
            elif self.auth_flow_type in ("authorization", "credentials"):
                client = ConfidentialClientApplication(
                    client_id=self.auth[0],
                    client_credential=self.auth[1],
                    authority=self._msal_authority,
                    token_cache=self.token_backend,
                )
            else:
                raise ValueError(
                    '"auth_flow_type" must be "authorization", "public" or "credentials"'
                )
            self._msal_client = client
        return self._msal_client

    def get_authorization_url(
        self, requested_scopes: List[str], redirect_uri: Optional[str] = None, **kwargs
    ) -> Tuple[str, dict]:
        """Initializes the oauth authorization flow, getting the
        authorization url that the user must approve.

        :param list[str] requested_scopes: list of scopes to request access for
        :param str redirect_uri: redirect url configured in registered app
        :param kwargs: allow to pass unused params in conjunction with Connection
        :return: authorization url and the flow dict
        """

        redirect_uri = redirect_uri or self.oauth_redirect_url

        if self.auth_flow_type not in ("authorization", "public"):
            raise RuntimeError(
                'This method is only valid for auth flow type "authorization" and "public"'
            )

        if not requested_scopes:
            raise ValueError("Must provide at least one scope")

        flow = self.msal_client.initiate_auth_code_flow(
            scopes=requested_scopes, redirect_uri=redirect_uri
        )

        return flow.get("auth_uri"), flow

    def request_token(
        self,
        authorization_url: Optional[str],
        *,
        flow: Optional[dict] = None,
        requested_scopes: Optional[List[str]] = None,
        store_token: bool = True,
        **kwargs,
    ) -> bool:
        """Authenticates for the specified url and gets the oauth token data. Saves the
        token in the backend if store_token is True. This will replace any other tokens stored
        for the same username and scopes requested.
        If the token data is successfully requested, then this method will try to set the username if
        not previously set.

        :param str or None authorization_url: url given by the authorization flow or None if it's client credentials
        :param dict flow: dict object holding the data used in get_authorization_url
        :param list[str] requested_scopes: list of scopes to request access for
        :param bool store_token: True to store the token in the token backend,
         so you don't have to keep opening the auth link and
         authenticating every time
        :param kwargs: allow to pass unused params in conjunction with Connection
        :return: Success/Failure
        :rtype: bool
        """

        if self.auth_flow_type in ("authorization", "public"):
            if not authorization_url:
                raise ValueError(
                    f"Authorization url not provided for oauth flow {self.auth_flow_type}"
                )
            # parse the authorization url to obtain the query string params
            parsed = urlparse(authorization_url)
            query_params_dict = {k: v[0] for k, v in parse_qs(parsed.query).items()}

            result = self.msal_client.acquire_token_by_auth_code_flow(
                flow, auth_response=query_params_dict
            )

        elif self.auth_flow_type == "credentials":
            if requested_scopes is None:
                raise ValueError(
                    f'Auth flow type "credentials" needs the default scope for a resource.'
                    f" For example: https://graph.microsoft.com/.default"
                )

            result = self.msal_client.acquire_token_for_client(scopes=requested_scopes)

        elif self.auth_flow_type == "password":
            if not requested_scopes:
                raise ValueError(
                    'Auth flow type "password" requires scopes and none where given'
                )
            result = self.msal_client.acquire_token_by_username_password(
                username=self.username, password=self.password, scopes=requested_scopes
            )
        else:
            raise ValueError(
                '"auth_flow_type" must be "authorization", "password", "public" or "credentials"'
            )

        if "access_token" not in result:
            log.error(
                f'Unable to fetch auth token. Error: {result.get("error")} | Description: {result.get("error_description")}'
            )
            return False
        else:
            # extract from the result the home_account_id used in the authentication to retrieve its username
            id_token_claims = result.get("id_token_claims")
            if id_token_claims:
                oid = id_token_claims.get("oid")
                tid = id_token_claims.get("tid")
                if oid and tid:
                    home_account_id = f"{oid}.{tid}"
                    # the next call will change the current username, updating the session headers if session exists
                    self._set_username_from_token_backend(
                        home_account_id=home_account_id
                    )

            # Update the session headers if the session exists
            if self.session is not None:
                access_token = result["access_token"]
                self.session.headers.update({"Authorization": f"Bearer {access_token}"})

        if store_token:
            self.token_backend.save_token()
        return True

    def load_token_from_backend(self) -> bool:
        """Loads the token from the backend and tries to set the self.username if it's not set"""
        if self.token_backend.load_token():
            if self._username is None:
                account_info = self.token_backend.get_account()
                if account_info:
                    self.username = account_info.get("username")
            return True
        return False

    def get_session(self, load_token: bool = False) -> Session:
        """Create a requests Session object with the oauth token attached to it

        :param bool load_token: load the token from the token backend and load the access token into the session auth
        :return: A ready to use requests session with authentication header attached
        :rtype: requests.Session
        """

        if load_token and not self.token_backend.has_data:
            # try to load the token from the token backend
            self.load_token_from_backend()

        token = self.token_backend.get_access_token(username=self.username)
<<<<<<< HEAD
        if token is None:
            raise RuntimeError("No auth token found. Authentication Flow needed")

        session = Session()
        session.headers.update({"Authorization": f'Bearer {token["secret"]}'})
=======

        session = Session()
        if token is not None:
            session.headers.update({'Authorization': f'Bearer {token["secret"]}'})
>>>>>>> 0ac01338
        session.verify = self.verify_ssl
        session.proxies = self.proxy

        if self.request_retries:
            retry = Retry(
                total=self.request_retries,
                read=self.request_retries,
                connect=self.request_retries,
                backoff_factor=RETRIES_BACKOFF_FACTOR,
                status_forcelist=RETRIES_STATUS_LIST,
                respect_retry_after_header=True,
            )
            adapter = HTTPAdapter(max_retries=retry)
            session.mount("http://", adapter)
            session.mount("https://", adapter)

        return session

    def get_naive_session(self) -> Session:
        """Creates and returns a naive session"""
        naive_session = Session()  # requests Session object
        naive_session.proxies = self.proxy
        naive_session.verify = self.verify_ssl

        if self.request_retries:
            retry = Retry(
                total=self.request_retries,
                read=self.request_retries,
                connect=self.request_retries,
                backoff_factor=RETRIES_BACKOFF_FACTOR,
                status_forcelist=RETRIES_STATUS_LIST,
            )
            adapter = HTTPAdapter(max_retries=retry)
            naive_session.mount("http://", adapter)
            naive_session.mount("https://", adapter)

        return naive_session

    def refresh_token(self) -> bool:
        """
        Refresh the OAuth authorization token.
        This will be called automatically when the access token
        expires, however, you can manually call this method to
        request a new refresh token.

        :return bool: Success / Failure
        """
        if self.session is None:
            self.session = self.get_session(load_token=True)

        token_refreshed = False

        if (self.token_backend.token_is_long_lived(username=self.username) or
                self.auth_flow_type == 'credentials'):

            should_rt = self.token_backend.should_refresh_token(self)
            if should_rt is True:
                # The backend has checked that we can refresh the token
                log.debug('Refreshing access token')

                # This will set the connection scopes from the scopes set in the stored refresh or access token
                scopes = self.token_backend.get_token_scopes(
                    username=self.username,
                    remove_reserved=True
                )

                result = self.msal_client.acquire_token_silent_with_error(
                    scopes=scopes,
                    account=self.msal_client.get_accounts(username=self.username)[0]
                )
                if result is None:
                    raise RuntimeError('There is no refresh token to refresh')
                elif 'error' in result:
                    raise RuntimeError(f'Refresh token operation failed: {result["error"]}')
                elif 'access_token' in result:
                    # refresh done, update authorization header
                    token_refreshed = True
                    self.session.headers.update({'Authorization': f'Bearer {result["access_token"]}'})
                    log.debug(f'New oauth token fetched by refresh method for username: {self.username}')
            elif should_rt is False:
                # the token was refreshed by another instance and updated into this instance,
                # so: update the session token and retry the request again
                access_token = self.token_backend.get_access_token(username=self.username)
                if access_token:
                    self.session.headers.update({'Authorization': f'Bearer {access_token["secret"]}'})
                else:
                    raise RuntimeError("Can't get access token refreshed by another instance.")
            else:
                # the refresh was performed by the token backend.
                pass
        else:
            log.error('You can not refresh an access token that has no "refresh_token" available.'
                      'Include "offline_access" permission to get a "refresh_token"')
            return False

        if token_refreshed and self.store_token_after_refresh:
            self.token_backend.save_token()
        return True

    def _check_delay(self) -> None:
        """ Checks if a delay is needed between requests and sleeps if True """
        if self._previous_request_at:
            dif = round(time.time() - self._previous_request_at,
                        2) * 1000  # difference in milliseconds
            if dif < self.requests_delay:
                sleep_for = (self.requests_delay - dif)
                log.debug(f'Sleeping for {sleep_for} milliseconds')
                time.sleep(sleep_for / 1000)  # sleep needs seconds
        self._previous_request_at = time.time()

    def _internal_request(self, session_obj: Session,
                          url: str, method: str, **kwargs) -> Response:
        """ Internal handling of requests. Handles Exceptions.

        :param session_obj: a requests Session instance.
        :param str url: url to send request to
        :param str method: type of request (get/put/post/patch/delete)
        :param kwargs: extra params to send to the request api
        :return: Response of the request
        :rtype: requests.Response
        """
        method = method.lower()
        if method not in self._allowed_methods:
            raise ValueError(f'Method must be one of: {self._allowed_methods}')

        if 'headers' not in kwargs:
            kwargs['headers'] = {**self.default_headers}
        else:
            for key, value in self.default_headers.items():
                if key not in kwargs['headers']:
                    kwargs['headers'][key] = value
                elif key == 'Prefer' and key in kwargs['headers']:
                    kwargs['headers'][key] = f"{kwargs['headers'][key]}, {value}"

        if method == 'get':
            kwargs.setdefault('allow_redirects', True)
        elif method in ['post', 'put', 'patch']:
            if kwargs.get('headers') is not None and kwargs['headers'].get(
                    'Content-type') is None:
                kwargs['headers']['Content-type'] = 'application/json'
            if 'data' in kwargs and kwargs['data'] is not None and kwargs['headers'].get(
                    'Content-type') == 'application/json':
                kwargs['data'] = json.dumps(kwargs['data'], cls=self.json_encoder)  # convert to json

        if self.timeout is not None:
            kwargs['timeout'] = self.timeout

        self._check_delay()  # sleeps if needed
        try:
            log.debug(f'Requesting ({method.upper()}) URL: {url}')
            log.debug(f'Request parameters: {kwargs}')
            # auto_retry will occur inside this function call if enabled
            response = session_obj.request(method, url, **kwargs)

            response.raise_for_status()  # raise 4XX and 5XX error codes.
            log.debug(f'Received response ({response.status_code}) from URL {response.url}')
            return response
        except (ConnectionError, ProxyError, SSLError, Timeout) as e:
            # We couldn't connect to the target url, raise error
            log.debug(f'Connection Error calling: {url}.{f"Using proxy {self.proxy}" if self.proxy else ""}')
            raise e  # re-raise exception
        except HTTPError as e:
            # Server response with 4XX or 5XX error status codes
            if e.response.status_code == 401 and self._token_expired_flag is False:
                # This could be a token expired error.
                if self.token_backend.token_is_expired(username=self.username):
                    # Access token has expired, try to refresh the token and try again on the next loop
                    # By raising custom exception TokenExpiredError we signal oauth_request to fire a
                    # refresh token operation.
                    log.debug(f'Oauth Token is expired for username: {self.username}')
                    self._token_expired_flag = True
                    raise TokenExpiredError('Oauth Token is expired')

            # try to extract the error message:
            try:
                error = e.response.json()
                error_message = error.get('error', {}).get('message', '')
                error_code = (
                    error.get("error", {}).get("innerError", {}).get("code", "")
                )
            except ValueError:
                error_message = ''
                error_code = ''

            status_code = int(e.response.status_code / 100)
            if status_code == 4:
                # Client Error
                # Logged as error. Could be a library error or Api changes
                log.error(f'Client Error: {e} | Error Message: {error_message} | Error Code: {error_code}')
            else:
                # Server Error
                log.debug(f'Server Error: {e}')
            if self.raise_http_errors:
                if error_message:
                    raise HTTPError(f'{e.args[0]} | Error Message: {error_message}', response=e.response) from None
                else:
                    raise e
            else:
                return e.response
        except RequestException as e:
            # catch any other exception raised by requests
            log.debug(f'Request Exception: {e}')
            raise e

    def naive_request(self, url: str, method: str, **kwargs) -> Response:
        """ Makes a request to url using an without oauth authorization
        session, but through a normal session

        :param str url: url to send request to
        :param str method: type of request (get/put/post/patch/delete)
        :param kwargs: extra params to send to the request api
        :return: Response of the request
        :rtype: requests.Response
        """
        if self.naive_session is None:
            # lazy creation of a naive session
            self.naive_session = self.get_naive_session()

        return self._internal_request(self.naive_session, url, method, **kwargs)

    def oauth_request(self, url: str, method: str, **kwargs) -> Response:
        """ Makes a request to url using an oauth session.
        Raises RuntimeError if the session does not have an Authorization header

        :param str url: url to send request to
        :param str method: type of request (get/put/post/patch/delete)
        :param kwargs: extra params to send to the request api
        :return: Response of the request
        :rtype: requests.Response
        """
        # oauth authentication
        if self.session is None:
            self.session = self.get_session(load_token=True)
        else:
            if self.session.headers.get('Authorization') is None:
                raise RuntimeError(f'No auth token found. Authentication Flow needed for user {self.username}')

        try:
            return self._internal_request(self.session, url, method, **kwargs)
        except TokenExpiredError as e:
            # refresh and try again the request!
            try:
                if self.refresh_token():
                    return self._internal_request(self.session, url, method, **kwargs)
                else:
                    raise e
            finally:
                self._token_expired_flag = False

    def get(self, url: str, params: Optional[dict] = None, **kwargs) -> Response:
        """ Shorthand for self.oauth_request(url, 'get')

        :param str url: url to send get oauth request to
        :param dict params: request parameter to get the service data
        :param kwargs: extra params to send to request api
        :return: Response of the request
        :rtype: requests.Response
        """
        return self.oauth_request(url, 'get', params=params, **kwargs)

    def post(self, url: str, data: Optional[dict] = None, **kwargs) -> Response:
        """ Shorthand for self.oauth_request(url, 'post')

        :param str url: url to send post oauth request to
        :param dict data: post data to update the service
        :param kwargs: extra params to send to request api
        :return: Response of the request
        :rtype: requests.Response
        """
        return self.oauth_request(url, 'post', data=data, **kwargs)

    def put(self, url: str, data: Optional[dict] = None, **kwargs) -> Response:
        """ Shorthand for self.oauth_request(url, 'put')

        :param str url: url to send put oauth request to
        :param dict data: put data to update the service
        :param kwargs: extra params to send to request api
        :return: Response of the request
        :rtype: requests.Response
        """
        return self.oauth_request(url, 'put', data=data, **kwargs)

    def patch(self, url: str, data: Optional[dict] = None, **kwargs) -> Response:
        """ Shorthand for self.oauth_request(url, 'patch')

        :param str url: url to send patch oauth request to
        :param dict data: patch data to update the service
        :param kwargs: extra params to send to request api
        :return: Response of the request
        :rtype: requests.Response
        """
        return self.oauth_request(url, 'patch', data=data, **kwargs)

    def delete(self, url: str, **kwargs) -> Response:
        """ Shorthand for self.request(url, 'delete')

        :param str url: url to send delete oauth request to
        :param kwargs: extra params to send to request api
        :return: Response of the request
        :rtype: requests.Response
        """
        return self.oauth_request(url, 'delete', **kwargs)

    def __del__(self) -> None:
        """
        Clear the session by closing it
        This should be called manually by the user "del account.con"
        There is no guarantee that this method will be called by the garbage collection
        But this is not an issue because this connections will be automatically closed.
        """
        if hasattr(self, 'session') and self.session is not None:
            self.session.close()
        if hasattr(self, 'naive_session') and self.naive_session is not None:
            self.naive_session.close()


def oauth_authentication_flow(client_id: str, client_secret: str, scopes: List[str] = None,
                              protocol: Optional[Protocol] = None, **kwargs) -> bool:
    """ A helper method to perform the OAuth2 authentication flow.
    Authenticate and get the oauth token

    :param str client_id: the client_id
    :param str client_secret: the client_secret
    :param list[str] scopes: a list of protocol user scopes to be converted
     by the protocol or raw scopes
    :param Protocol protocol: the protocol to be used.
     Defaults to MSGraphProtocol
    :param kwargs: other configuration to be passed to the Connection instance,
     connection.get_authorization_url or connection.request_token
    :return: Success or Failure
    :rtype: bool
    """

    credentials = (client_id, client_secret)

    protocol = protocol or MSGraphProtocol()

    con = Connection(credentials, **kwargs)

    consent_url, flow = con.get_authorization_url(requested_scopes=protocol.get_scopes_for(scopes), **kwargs)

    print('Visit the following url to give consent:')
    print(consent_url)

    token_url = input('Paste the authenticated url here:\n')

    if token_url:
        result = con.request_token(token_url, flow=flow, **kwargs)
        if result:
            print('Authentication Flow Completed. Oauth Access Token Stored. '
                  'You can now use the API.')
        else:
            print('Something go wrong. Please try again.')

        return result
    else:
        print('Authentication Flow aborted.')
        return False<|MERGE_RESOLUTION|>--- conflicted
+++ resolved
@@ -34,43 +34,46 @@
 
 log = logging.getLogger(__name__)
 
-O365_API_VERSION = 'v2.0'
-GRAPH_API_VERSION = 'v1.0'
-OAUTH_REDIRECT_URL = 'https://login.microsoftonline.com/common/oauth2/nativeclient'
+O365_API_VERSION = "v2.0"
+GRAPH_API_VERSION = "v1.0"
+OAUTH_REDIRECT_URL = "https://login.microsoftonline.com/common/oauth2/nativeclient"
 
 RETRIES_STATUS_LIST = (
     429,  # Status code for TooManyRequests
-    500, 502, 503, 504  # Server errors
+    500,
+    502,
+    503,
+    504,  # Server errors
 )
 RETRIES_BACKOFF_FACTOR = 0.5
 
 DEFAULT_SCOPES = {
     # wrap any scope in a 1 element tuple to avoid prefixing
-    'basic': ['User.Read'],
-    'mailbox': ['Mail.Read'],
-    'mailbox_shared': ['Mail.Read.Shared'],
+    "basic": ["User.Read"],
+    "mailbox": ["Mail.Read"],
+    "mailbox_shared": ["Mail.Read.Shared"],
     "mailbox_settings": ["MailboxSettings.ReadWrite"],
-    'message_send': ['Mail.Send'],
-    'message_send_shared': ['Mail.Send.Shared'],
-    'message_all': ['Mail.ReadWrite', 'Mail.Send'],
-    'message_all_shared': ['Mail.ReadWrite.Shared', 'Mail.Send.Shared'],
-    'address_book': ['Contacts.Read'],
-    'address_book_shared': ['Contacts.Read.Shared'],
-    'address_book_all': ['Contacts.ReadWrite'],
-    'address_book_all_shared': ['Contacts.ReadWrite.Shared'],
-    'calendar': ['Calendars.Read'],
-    'calendar_shared': ['Calendars.Read.Shared'],
-    'calendar_all': ['Calendars.ReadWrite'],
-    'calendar_shared_all': ['Calendars.ReadWrite.Shared'],
-    'users': ['User.ReadBasic.All'],
-    'onedrive': ['Files.Read.All'],
-    'onedrive_all': ['Files.ReadWrite.All'],
-    'sharepoint': ['Sites.Read.All'],
-    'sharepoint_all': ['Sites.ReadWrite.All'],
-    'settings_all': ['MailboxSettings.ReadWrite'],
-    'tasks': ['Tasks.Read'],
-    'tasks_all': ['Tasks.ReadWrite'],
-    'presence': ['Presence.Read']
+    "message_send": ["Mail.Send"],
+    "message_send_shared": ["Mail.Send.Shared"],
+    "message_all": ["Mail.ReadWrite", "Mail.Send"],
+    "message_all_shared": ["Mail.ReadWrite.Shared", "Mail.Send.Shared"],
+    "address_book": ["Contacts.Read"],
+    "address_book_shared": ["Contacts.Read.Shared"],
+    "address_book_all": ["Contacts.ReadWrite"],
+    "address_book_all_shared": ["Contacts.ReadWrite.Shared"],
+    "calendar": ["Calendars.Read"],
+    "calendar_shared": ["Calendars.Read.Shared"],
+    "calendar_all": ["Calendars.ReadWrite"],
+    "calendar_shared_all": ["Calendars.ReadWrite.Shared"],
+    "users": ["User.ReadBasic.All"],
+    "onedrive": ["Files.Read.All"],
+    "onedrive_all": ["Files.ReadWrite.All"],
+    "sharepoint": ["Sites.Read.All"],
+    "sharepoint_all": ["Sites.ReadWrite.All"],
+    "settings_all": ["MailboxSettings.ReadWrite"],
+    "tasks": ["Tasks.Read"],
+    "tasks_all": ["Tasks.ReadWrite"],
+    "presence": ["Presence.Read"],
 }
 
 MsalClientApplication = Union[PublicClientApplication, ConfidentialClientApplication]
@@ -81,20 +84,25 @@
 
 
 class Protocol:
-    """ Base class for all protocols """
+    """Base class for all protocols"""
 
     # Override these in subclass
-    _protocol_url = 'not_defined'  # Main url to request.
-    _oauth_scope_prefix = ''  # Prefix for scopes
+    _protocol_url = "not_defined"  # Main url to request.
+    _oauth_scope_prefix = ""  # Prefix for scopes
     _oauth_scopes = {}  # Dictionary of {scopes_name: [scope1, scope2]}
 
-    def __init__(self, *, protocol_url: Optional[str] = None,
-                 api_version: Optional[str] = None,
-                 default_resource: Optional[str] = None,
-                 casing_function: Optional[Callable] = None,
-                 protocol_scope_prefix: Optional[str] = None,
-                 timezone: Union[Optional[str], Optional[ZoneInfo]] = None, **kwargs):
-        """ Create a new protocol object
+    def __init__(
+        self,
+        *,
+        protocol_url: Optional[str] = None,
+        api_version: Optional[str] = None,
+        default_resource: Optional[str] = None,
+        casing_function: Optional[Callable] = None,
+        protocol_scope_prefix: Optional[str] = None,
+        timezone: Union[Optional[str], Optional[ZoneInfo]] = None,
+        **kwargs,
+    ):
+        """Create a new protocol object
 
         :param protocol_url: the base url used to communicate with the
          server
@@ -109,12 +117,11 @@
         :raises ValueError: if protocol_url or api_version are not supplied
         """
         if protocol_url is None or api_version is None:
-            raise ValueError(
-                'Must provide valid protocol_url and api_version values')
+            raise ValueError("Must provide valid protocol_url and api_version values")
         self.protocol_url: str = protocol_url or self._protocol_url
-        self.protocol_scope_prefix: str = protocol_scope_prefix or ''
+        self.protocol_scope_prefix: str = protocol_scope_prefix or ""
         self.api_version: str = api_version
-        self.service_url: str = f'{protocol_url}{api_version}/'
+        self.service_url: str = f"{protocol_url}{api_version}/"
         self.default_resource: str = default_resource or ME_RESOURCE
         self.use_default_casing: bool = True if casing_function is None else False
         self.casing_function: Callable = casing_function or to_camel_case
@@ -144,22 +151,24 @@
         self._update_timezone(timezone)
 
     def _update_timezone(self, timezone: Union[str, ZoneInfo]) -> None:
-        """Sets the timezone. This is not done in the setter as you can't call super from a overriden setter """
+        """Sets the timezone. This is not done in the setter as you can't call super from a overriden setter"""
         if isinstance(timezone, str):
             # convert string to ZoneInfo
             try:
                 timezone = ZoneInfo(timezone)
             except ZoneInfoNotFoundError as e:
-                log.error(f'Timezone {timezone} could not be found.')
+                log.error(f"Timezone {timezone} could not be found.")
                 raise e
         else:
             if not isinstance(timezone, ZoneInfo):
-                raise ValueError('The timezone parameter must be either a string or a valid ZoneInfo instance.')
-        log.debug(f'Timezone set to: {timezone}.')
+                raise ValueError(
+                    "The timezone parameter must be either a string or a valid ZoneInfo instance."
+                )
+        log.debug(f"Timezone set to: {timezone}.")
         self._timezone = timezone
 
     def get_service_keyword(self, keyword: str) -> Optional[str]:
-        """ Returns the data set to the key in the internal data-key dict
+        """Returns the data set to the key in the internal data-key dict
 
         :param keyword: key to get value for
         :return: value of the keyword
@@ -167,7 +176,7 @@
         return self.keyword_data_store.get(keyword, None)
 
     def convert_case(self, key: str) -> str:
-        """ Returns a key converted with this protocol casing method
+        """Returns a key converted with this protocol casing method
 
         Converts case to send/read from the cloud
 
@@ -185,15 +194,17 @@
 
     @staticmethod
     def to_api_case(key: str) -> str:
-        """ Converts key to snake_case
+        """Converts key to snake_case
 
         :param key: key to convert into snake_case
         :return: key after case conversion
         """
         return to_snake_case(key)
 
-    def get_scopes_for(self, user_provided_scopes: Optional[Union[list, str, tuple]]) -> list:
-        """ Returns a list of scopes needed for each of the
+    def get_scopes_for(
+        self, user_provided_scopes: Optional[Union[list, str, tuple]]
+    ) -> list:
+        """Returns a list of scopes needed for each of the
         scope_helpers provided, by adding the prefix to them if required
 
         :param user_provided_scopes: a list of scopes or scope helpers
@@ -207,7 +218,9 @@
             user_provided_scopes = [user_provided_scopes]
 
         if not isinstance(user_provided_scopes, (list, tuple)):
-            raise ValueError("'user_provided_scopes' must be a list or a tuple of strings")
+            raise ValueError(
+                "'user_provided_scopes' must be a list or a tuple of strings"
+            )
 
         scopes = set()
         for app_part in user_provided_scopes:
@@ -217,24 +230,24 @@
         return list(scopes)
 
     def prefix_scope(self, scope: str) -> str:
-        """ Inserts the protocol scope prefix if required"""
+        """Inserts the protocol scope prefix if required"""
         if self.protocol_scope_prefix:
             if not scope.startswith(self.protocol_scope_prefix):
-                return f'{self.protocol_scope_prefix}{scope}'
+                return f"{self.protocol_scope_prefix}{scope}"
         return scope
 
 
 class MSGraphProtocol(Protocol):
-    """ A Microsoft Graph Protocol Implementation
+    """A Microsoft Graph Protocol Implementation
     https://docs.microsoft.com/en-us/outlook/rest/compare-graph-outlook
     """
 
-    _protocol_url = 'https://graph.microsoft.com/'
-    _oauth_scope_prefix = 'https://graph.microsoft.com/'
+    _protocol_url = "https://graph.microsoft.com/"
+    _oauth_scope_prefix = "https://graph.microsoft.com/"
     _oauth_scopes = DEFAULT_SCOPES
 
-    def __init__(self, api_version='v1.0', default_resource=None, **kwargs):
-        """ Create a new Microsoft Graph protocol object
+    def __init__(self, api_version="v1.0", default_resource=None, **kwargs):
+        """Create a new Microsoft Graph protocol object
 
         _protocol_url = 'https://graph.microsoft.com/'
 
@@ -244,37 +257,47 @@
         :param str default_resource: the default resource to use when there is
          nothing explicitly specified during the requests
         """
-        super().__init__(protocol_url=self._protocol_url,
-                         api_version=api_version,
-                         default_resource=default_resource,
-                         casing_function=to_camel_case,
-                         protocol_scope_prefix=self._oauth_scope_prefix,
-                         **kwargs)
-
-        self.keyword_data_store['message_type'] = 'microsoft.graph.message'
-        self.keyword_data_store['event_message_type'] = 'microsoft.graph.eventMessage'
-        self.keyword_data_store['file_attachment_type'] = '#microsoft.graph.fileAttachment'
-        self.keyword_data_store['item_attachment_type'] = '#microsoft.graph.itemAttachment'
-        self.keyword_data_store['prefer_timezone_header'] = f'outlook.timezone="{get_windows_tz(self._timezone)}"'
+        super().__init__(
+            protocol_url=self._protocol_url,
+            api_version=api_version,
+            default_resource=default_resource,
+            casing_function=to_camel_case,
+            protocol_scope_prefix=self._oauth_scope_prefix,
+            **kwargs,
+        )
+
+        self.keyword_data_store["message_type"] = "microsoft.graph.message"
+        self.keyword_data_store["event_message_type"] = "microsoft.graph.eventMessage"
+        self.keyword_data_store["file_attachment_type"] = (
+            "#microsoft.graph.fileAttachment"
+        )
+        self.keyword_data_store["item_attachment_type"] = (
+            "#microsoft.graph.itemAttachment"
+        )
+        self.keyword_data_store["prefer_timezone_header"] = (
+            f'outlook.timezone="{get_windows_tz(self._timezone)}"'
+        )
         self.max_top_value = 999  # Max $top parameter value
 
     @Protocol.timezone.setter
     def timezone(self, timezone: Union[str, ZoneInfo]) -> None:
         super()._update_timezone(timezone)
-        self.keyword_data_store['prefer_timezone_header'] = f'outlook.timezone="{get_windows_tz(self._timezone)}"'
+        self.keyword_data_store["prefer_timezone_header"] = (
+            f'outlook.timezone="{get_windows_tz(self._timezone)}"'
+        )
 
 
 class MSOffice365Protocol(Protocol):
-    """ A Microsoft Office 365 Protocol Implementation
+    """A Microsoft Office 365 Protocol Implementation
     https://docs.microsoft.com/en-us/outlook/rest/compare-graph-outlook
     """
 
-    _protocol_url = 'https://outlook.office.com/api/'
-    _oauth_scope_prefix = 'https://outlook.office.com/'
+    _protocol_url = "https://outlook.office.com/api/"
+    _oauth_scope_prefix = "https://outlook.office.com/"
     _oauth_scopes = DEFAULT_SCOPES
 
-    def __init__(self, api_version='v2.0', default_resource=None, **kwargs):
-        """ Create a new Office 365 protocol object
+    def __init__(self, api_version="v2.0", default_resource=None, **kwargs):
+        """Create a new Office 365 protocol object
 
         _protocol_url = 'https://outlook.office.com/api/'
 
@@ -284,38 +307,52 @@
         :param str default_resource: the default resource to use when there is
          nothing explicitly specified during the requests
         """
-        super().__init__(protocol_url=self._protocol_url,
-                         api_version=api_version,
-                         default_resource=default_resource,
-                         casing_function=to_pascal_case,
-                         protocol_scope_prefix=self._oauth_scope_prefix,
-                         **kwargs)
-
-        self.keyword_data_store['message_type'] = 'Microsoft.OutlookServices.Message'
-        self.keyword_data_store['event_message_type'] = 'Microsoft.OutlookServices.EventMessage'
-        self.keyword_data_store['file_attachment_type'] = '#Microsoft.OutlookServices.FileAttachment'
-        self.keyword_data_store['item_attachment_type'] = '#Microsoft.OutlookServices.ItemAttachment'
-        self.keyword_data_store['prefer_timezone_header'] = f'outlook.timezone="{get_windows_tz(self.timezone)}"'
+        super().__init__(
+            protocol_url=self._protocol_url,
+            api_version=api_version,
+            default_resource=default_resource,
+            casing_function=to_pascal_case,
+            protocol_scope_prefix=self._oauth_scope_prefix,
+            **kwargs,
+        )
+
+        self.keyword_data_store["message_type"] = "Microsoft.OutlookServices.Message"
+        self.keyword_data_store["event_message_type"] = (
+            "Microsoft.OutlookServices.EventMessage"
+        )
+        self.keyword_data_store["file_attachment_type"] = (
+            "#Microsoft.OutlookServices.FileAttachment"
+        )
+        self.keyword_data_store["item_attachment_type"] = (
+            "#Microsoft.OutlookServices.ItemAttachment"
+        )
+        self.keyword_data_store["prefer_timezone_header"] = (
+            f'outlook.timezone="{get_windows_tz(self.timezone)}"'
+        )
         self.max_top_value = 999  # Max $top parameter value
 
     @Protocol.timezone.setter
     def timezone(self, timezone: Union[str, ZoneInfo]) -> None:
         super()._update_timezone(timezone)
-        self.keyword_data_store['prefer_timezone_header'] = f'outlook.timezone="{get_windows_tz(self._timezone)}"'
+        self.keyword_data_store["prefer_timezone_header"] = (
+            f'outlook.timezone="{get_windows_tz(self._timezone)}"'
+        )
 
 
 class MSBusinessCentral365Protocol(Protocol):
-    """ A Microsoft Business Central Protocol Implementation
+    """A Microsoft Business Central Protocol Implementation
     https://docs.microsoft.com/en-us/dynamics-nav/api-reference/v1.0/endpoints-apis-for-dynamics
     """
 
-    _protocol_url = 'https://api.businesscentral.dynamics.com/'
-    _oauth_scope_prefix = 'https://api.businesscentral.dynamics.com/'
+    _protocol_url = "https://api.businesscentral.dynamics.com/"
+    _oauth_scope_prefix = "https://api.businesscentral.dynamics.com/"
     _oauth_scopes = DEFAULT_SCOPES
-    _protocol_scope_prefix = 'https://api.businesscentral.dynamics.com/'
-
-    def __init__(self, api_version='v1.0', default_resource=None, environment=None, **kwargs):
-        """ Create a new Microsoft Graph protocol object
+    _protocol_scope_prefix = "https://api.businesscentral.dynamics.com/"
+
+    def __init__(
+        self, api_version="v1.0", default_resource=None, environment=None, **kwargs
+    ):
+        """Create a new Microsoft Graph protocol object
 
         _protocol_url = 'https://api.businesscentral.dynamics.com/'
 
@@ -330,47 +367,69 @@
             _environment = "/" + environment
         else:
             _version = "1.0"
-            _environment = ''
+            _environment = ""
 
         self._protocol_url = f"{self._protocol_url}v{_version}{_environment}/api/"
 
-        super().__init__(protocol_url=self._protocol_url,
-                         api_version=api_version,
-                         default_resource=default_resource,
-                         casing_function=to_camel_case,
-                         protocol_scope_prefix=self._protocol_scope_prefix,
-                         **kwargs)
-
-        self.keyword_data_store['message_type'] = 'microsoft.graph.message'
-        self.keyword_data_store['event_message_type'] = 'microsoft.graph.eventMessage'
-        self.keyword_data_store['file_attachment_type'] = '#microsoft.graph.fileAttachment'
-        self.keyword_data_store['item_attachment_type'] = '#microsoft.graph.itemAttachment'
-        self.keyword_data_store['prefer_timezone_header'] = f'outlook.timezone="{get_windows_tz(self.timezone)}"'
+        super().__init__(
+            protocol_url=self._protocol_url,
+            api_version=api_version,
+            default_resource=default_resource,
+            casing_function=to_camel_case,
+            protocol_scope_prefix=self._protocol_scope_prefix,
+            **kwargs,
+        )
+
+        self.keyword_data_store["message_type"] = "microsoft.graph.message"
+        self.keyword_data_store["event_message_type"] = "microsoft.graph.eventMessage"
+        self.keyword_data_store["file_attachment_type"] = (
+            "#microsoft.graph.fileAttachment"
+        )
+        self.keyword_data_store["item_attachment_type"] = (
+            "#microsoft.graph.itemAttachment"
+        )
+        self.keyword_data_store["prefer_timezone_header"] = (
+            f'outlook.timezone="{get_windows_tz(self.timezone)}"'
+        )
         self.max_top_value = 999  # Max $top parameter value
 
     @Protocol.timezone.setter
     def timezone(self, timezone: Union[str, ZoneInfo]) -> None:
         super()._update_timezone(timezone)
-        self.keyword_data_store['prefer_timezone_header'] = f'outlook.timezone="{get_windows_tz(self._timezone)}"'
+        self.keyword_data_store["prefer_timezone_header"] = (
+            f'outlook.timezone="{get_windows_tz(self._timezone)}"'
+        )
 
 
 class Connection:
-    """ Handles all communication (requests) between the app and the server """
-
-    _allowed_methods = ['get', 'post', 'put', 'patch', 'delete']
-
-    def __init__(self, credentials: Tuple, *,
-                 proxy_server: Optional[str] = None, proxy_port: Optional[int] = 8080,
-                 proxy_username: Optional[str] = None, proxy_password: Optional[str] = None,
-                 proxy_http_only: bool = False, requests_delay: int = 200, raise_http_errors: bool = True,
-                 request_retries: int = 3, token_backend: Optional[BaseTokenBackend] = None,
-                 tenant_id: str = 'common', auth_flow_type: str = 'authorization',
-                 username: Optional[str] = None, password: Optional[str] = None,
-                 timeout: Optional[int] = None, json_encoder: Optional[json.JSONEncoder] = None,
-                 verify_ssl: bool = True,
-                 default_headers: dict = None,
-                 store_token_after_refresh: bool = True,
-                 **kwargs):
+    """Handles all communication (requests) between the app and the server"""
+
+    _allowed_methods = ["get", "post", "put", "patch", "delete"]
+
+    def __init__(
+        self,
+        credentials: Tuple,
+        *,
+        proxy_server: Optional[str] = None,
+        proxy_port: Optional[int] = 8080,
+        proxy_username: Optional[str] = None,
+        proxy_password: Optional[str] = None,
+        proxy_http_only: bool = False,
+        requests_delay: int = 200,
+        raise_http_errors: bool = True,
+        request_retries: int = 3,
+        token_backend: Optional[BaseTokenBackend] = None,
+        tenant_id: str = "common",
+        auth_flow_type: str = "authorization",
+        username: Optional[str] = None,
+        password: Optional[str] = None,
+        timeout: Optional[int] = None,
+        json_encoder: Optional[json.JSONEncoder] = None,
+        verify_ssl: bool = True,
+        default_headers: dict = None,
+        store_token_after_refresh: bool = True,
+        **kwargs,
+    ):
         """Creates an API connection object
 
         :param tuple credentials: a tuple of (client_id, client_secret)
@@ -740,18 +799,10 @@
             self.load_token_from_backend()
 
         token = self.token_backend.get_access_token(username=self.username)
-<<<<<<< HEAD
-        if token is None:
-            raise RuntimeError("No auth token found. Authentication Flow needed")
-
-        session = Session()
-        session.headers.update({"Authorization": f'Bearer {token["secret"]}'})
-=======
 
         session = Session()
         if token is not None:
-            session.headers.update({'Authorization': f'Bearer {token["secret"]}'})
->>>>>>> 0ac01338
+            session.headers.update({"Authorization": f'Bearer {token["secret"]}'})
         session.verify = self.verify_ssl
         session.proxies = self.proxy
 
@@ -804,47 +855,61 @@
 
         token_refreshed = False
 
-        if (self.token_backend.token_is_long_lived(username=self.username) or
-                self.auth_flow_type == 'credentials'):
-
+        if (
+            self.token_backend.token_is_long_lived(username=self.username)
+            or self.auth_flow_type == "credentials"
+        ):
             should_rt = self.token_backend.should_refresh_token(self)
             if should_rt is True:
                 # The backend has checked that we can refresh the token
-                log.debug('Refreshing access token')
+                log.debug("Refreshing access token")
 
                 # This will set the connection scopes from the scopes set in the stored refresh or access token
                 scopes = self.token_backend.get_token_scopes(
-                    username=self.username,
-                    remove_reserved=True
+                    username=self.username, remove_reserved=True
                 )
 
                 result = self.msal_client.acquire_token_silent_with_error(
                     scopes=scopes,
-                    account=self.msal_client.get_accounts(username=self.username)[0]
+                    account=self.msal_client.get_accounts(username=self.username)[0],
                 )
                 if result is None:
-                    raise RuntimeError('There is no refresh token to refresh')
-                elif 'error' in result:
-                    raise RuntimeError(f'Refresh token operation failed: {result["error"]}')
-                elif 'access_token' in result:
+                    raise RuntimeError("There is no refresh token to refresh")
+                elif "error" in result:
+                    raise RuntimeError(
+                        f'Refresh token operation failed: {result["error"]}'
+                    )
+                elif "access_token" in result:
                     # refresh done, update authorization header
                     token_refreshed = True
-                    self.session.headers.update({'Authorization': f'Bearer {result["access_token"]}'})
-                    log.debug(f'New oauth token fetched by refresh method for username: {self.username}')
+                    self.session.headers.update(
+                        {"Authorization": f'Bearer {result["access_token"]}'}
+                    )
+                    log.debug(
+                        f"New oauth token fetched by refresh method for username: {self.username}"
+                    )
             elif should_rt is False:
                 # the token was refreshed by another instance and updated into this instance,
                 # so: update the session token and retry the request again
-                access_token = self.token_backend.get_access_token(username=self.username)
+                access_token = self.token_backend.get_access_token(
+                    username=self.username
+                )
                 if access_token:
-                    self.session.headers.update({'Authorization': f'Bearer {access_token["secret"]}'})
+                    self.session.headers.update(
+                        {"Authorization": f'Bearer {access_token["secret"]}'}
+                    )
                 else:
-                    raise RuntimeError("Can't get access token refreshed by another instance.")
+                    raise RuntimeError(
+                        "Can't get access token refreshed by another instance."
+                    )
             else:
                 # the refresh was performed by the token backend.
                 pass
         else:
-            log.error('You can not refresh an access token that has no "refresh_token" available.'
-                      'Include "offline_access" permission to get a "refresh_token"')
+            log.error(
+                'You can not refresh an access token that has no "refresh_token" available.'
+                'Include "offline_access" permission to get a "refresh_token"'
+            )
             return False
 
         if token_refreshed and self.store_token_after_refresh:
@@ -852,19 +917,21 @@
         return True
 
     def _check_delay(self) -> None:
-        """ Checks if a delay is needed between requests and sleeps if True """
+        """Checks if a delay is needed between requests and sleeps if True"""
         if self._previous_request_at:
-            dif = round(time.time() - self._previous_request_at,
-                        2) * 1000  # difference in milliseconds
+            dif = (
+                round(time.time() - self._previous_request_at, 2) * 1000
+            )  # difference in milliseconds
             if dif < self.requests_delay:
-                sleep_for = (self.requests_delay - dif)
-                log.debug(f'Sleeping for {sleep_for} milliseconds')
+                sleep_for = self.requests_delay - dif
+                log.debug(f"Sleeping for {sleep_for} milliseconds")
                 time.sleep(sleep_for / 1000)  # sleep needs seconds
         self._previous_request_at = time.time()
 
-    def _internal_request(self, session_obj: Session,
-                          url: str, method: str, **kwargs) -> Response:
-        """ Internal handling of requests. Handles Exceptions.
+    def _internal_request(
+        self, session_obj: Session, url: str, method: str, **kwargs
+    ) -> Response:
+        """Internal handling of requests. Handles Exceptions.
 
         :param session_obj: a requests Session instance.
         :param str url: url to send request to
@@ -875,43 +942,54 @@
         """
         method = method.lower()
         if method not in self._allowed_methods:
-            raise ValueError(f'Method must be one of: {self._allowed_methods}')
-
-        if 'headers' not in kwargs:
-            kwargs['headers'] = {**self.default_headers}
+            raise ValueError(f"Method must be one of: {self._allowed_methods}")
+
+        if "headers" not in kwargs:
+            kwargs["headers"] = {**self.default_headers}
         else:
             for key, value in self.default_headers.items():
-                if key not in kwargs['headers']:
-                    kwargs['headers'][key] = value
-                elif key == 'Prefer' and key in kwargs['headers']:
-                    kwargs['headers'][key] = f"{kwargs['headers'][key]}, {value}"
-
-        if method == 'get':
-            kwargs.setdefault('allow_redirects', True)
-        elif method in ['post', 'put', 'patch']:
-            if kwargs.get('headers') is not None and kwargs['headers'].get(
-                    'Content-type') is None:
-                kwargs['headers']['Content-type'] = 'application/json'
-            if 'data' in kwargs and kwargs['data'] is not None and kwargs['headers'].get(
-                    'Content-type') == 'application/json':
-                kwargs['data'] = json.dumps(kwargs['data'], cls=self.json_encoder)  # convert to json
+                if key not in kwargs["headers"]:
+                    kwargs["headers"][key] = value
+                elif key == "Prefer" and key in kwargs["headers"]:
+                    kwargs["headers"][key] = f"{kwargs['headers'][key]}, {value}"
+
+        if method == "get":
+            kwargs.setdefault("allow_redirects", True)
+        elif method in ["post", "put", "patch"]:
+            if (
+                kwargs.get("headers") is not None
+                and kwargs["headers"].get("Content-type") is None
+            ):
+                kwargs["headers"]["Content-type"] = "application/json"
+            if (
+                "data" in kwargs
+                and kwargs["data"] is not None
+                and kwargs["headers"].get("Content-type") == "application/json"
+            ):
+                kwargs["data"] = json.dumps(
+                    kwargs["data"], cls=self.json_encoder
+                )  # convert to json
 
         if self.timeout is not None:
-            kwargs['timeout'] = self.timeout
+            kwargs["timeout"] = self.timeout
 
         self._check_delay()  # sleeps if needed
         try:
-            log.debug(f'Requesting ({method.upper()}) URL: {url}')
-            log.debug(f'Request parameters: {kwargs}')
+            log.debug(f"Requesting ({method.upper()}) URL: {url}")
+            log.debug(f"Request parameters: {kwargs}")
             # auto_retry will occur inside this function call if enabled
             response = session_obj.request(method, url, **kwargs)
 
             response.raise_for_status()  # raise 4XX and 5XX error codes.
-            log.debug(f'Received response ({response.status_code}) from URL {response.url}')
+            log.debug(
+                f"Received response ({response.status_code}) from URL {response.url}"
+            )
             return response
         except (ConnectionError, ProxyError, SSLError, Timeout) as e:
             # We couldn't connect to the target url, raise error
-            log.debug(f'Connection Error calling: {url}.{f"Using proxy {self.proxy}" if self.proxy else ""}')
+            log.debug(
+                f'Connection Error calling: {url}.{f"Using proxy {self.proxy}" if self.proxy else ""}'
+            )
             raise e  # re-raise exception
         except HTTPError as e:
             # Server response with 4XX or 5XX error status codes
@@ -921,43 +999,48 @@
                     # Access token has expired, try to refresh the token and try again on the next loop
                     # By raising custom exception TokenExpiredError we signal oauth_request to fire a
                     # refresh token operation.
-                    log.debug(f'Oauth Token is expired for username: {self.username}')
+                    log.debug(f"Oauth Token is expired for username: {self.username}")
                     self._token_expired_flag = True
-                    raise TokenExpiredError('Oauth Token is expired')
+                    raise TokenExpiredError("Oauth Token is expired")
 
             # try to extract the error message:
             try:
                 error = e.response.json()
-                error_message = error.get('error', {}).get('message', '')
+                error_message = error.get("error", {}).get("message", "")
                 error_code = (
                     error.get("error", {}).get("innerError", {}).get("code", "")
                 )
             except ValueError:
-                error_message = ''
-                error_code = ''
+                error_message = ""
+                error_code = ""
 
             status_code = int(e.response.status_code / 100)
             if status_code == 4:
                 # Client Error
                 # Logged as error. Could be a library error or Api changes
-                log.error(f'Client Error: {e} | Error Message: {error_message} | Error Code: {error_code}')
+                log.error(
+                    f"Client Error: {e} | Error Message: {error_message} | Error Code: {error_code}"
+                )
             else:
                 # Server Error
-                log.debug(f'Server Error: {e}')
+                log.debug(f"Server Error: {e}")
             if self.raise_http_errors:
                 if error_message:
-                    raise HTTPError(f'{e.args[0]} | Error Message: {error_message}', response=e.response) from None
+                    raise HTTPError(
+                        f"{e.args[0]} | Error Message: {error_message}",
+                        response=e.response,
+                    ) from None
                 else:
                     raise e
             else:
                 return e.response
         except RequestException as e:
             # catch any other exception raised by requests
-            log.debug(f'Request Exception: {e}')
+            log.debug(f"Request Exception: {e}")
             raise e
 
     def naive_request(self, url: str, method: str, **kwargs) -> Response:
-        """ Makes a request to url using an without oauth authorization
+        """Makes a request to url using an without oauth authorization
         session, but through a normal session
 
         :param str url: url to send request to
@@ -973,7 +1056,7 @@
         return self._internal_request(self.naive_session, url, method, **kwargs)
 
     def oauth_request(self, url: str, method: str, **kwargs) -> Response:
-        """ Makes a request to url using an oauth session.
+        """Makes a request to url using an oauth session.
         Raises RuntimeError if the session does not have an Authorization header
 
         :param str url: url to send request to
@@ -986,8 +1069,10 @@
         if self.session is None:
             self.session = self.get_session(load_token=True)
         else:
-            if self.session.headers.get('Authorization') is None:
-                raise RuntimeError(f'No auth token found. Authentication Flow needed for user {self.username}')
+            if self.session.headers.get("Authorization") is None:
+                raise RuntimeError(
+                    f"No auth token found. Authentication Flow needed for user {self.username}"
+                )
 
         try:
             return self._internal_request(self.session, url, method, **kwargs)
@@ -1002,7 +1087,7 @@
                 self._token_expired_flag = False
 
     def get(self, url: str, params: Optional[dict] = None, **kwargs) -> Response:
-        """ Shorthand for self.oauth_request(url, 'get')
+        """Shorthand for self.oauth_request(url, 'get')
 
         :param str url: url to send get oauth request to
         :param dict params: request parameter to get the service data
@@ -1010,10 +1095,10 @@
         :return: Response of the request
         :rtype: requests.Response
         """
-        return self.oauth_request(url, 'get', params=params, **kwargs)
+        return self.oauth_request(url, "get", params=params, **kwargs)
 
     def post(self, url: str, data: Optional[dict] = None, **kwargs) -> Response:
-        """ Shorthand for self.oauth_request(url, 'post')
+        """Shorthand for self.oauth_request(url, 'post')
 
         :param str url: url to send post oauth request to
         :param dict data: post data to update the service
@@ -1021,10 +1106,10 @@
         :return: Response of the request
         :rtype: requests.Response
         """
-        return self.oauth_request(url, 'post', data=data, **kwargs)
+        return self.oauth_request(url, "post", data=data, **kwargs)
 
     def put(self, url: str, data: Optional[dict] = None, **kwargs) -> Response:
-        """ Shorthand for self.oauth_request(url, 'put')
+        """Shorthand for self.oauth_request(url, 'put')
 
         :param str url: url to send put oauth request to
         :param dict data: put data to update the service
@@ -1032,10 +1117,10 @@
         :return: Response of the request
         :rtype: requests.Response
         """
-        return self.oauth_request(url, 'put', data=data, **kwargs)
+        return self.oauth_request(url, "put", data=data, **kwargs)
 
     def patch(self, url: str, data: Optional[dict] = None, **kwargs) -> Response:
-        """ Shorthand for self.oauth_request(url, 'patch')
+        """Shorthand for self.oauth_request(url, 'patch')
 
         :param str url: url to send patch oauth request to
         :param dict data: patch data to update the service
@@ -1043,17 +1128,17 @@
         :return: Response of the request
         :rtype: requests.Response
         """
-        return self.oauth_request(url, 'patch', data=data, **kwargs)
+        return self.oauth_request(url, "patch", data=data, **kwargs)
 
     def delete(self, url: str, **kwargs) -> Response:
-        """ Shorthand for self.request(url, 'delete')
+        """Shorthand for self.request(url, 'delete')
 
         :param str url: url to send delete oauth request to
         :param kwargs: extra params to send to request api
         :return: Response of the request
         :rtype: requests.Response
         """
-        return self.oauth_request(url, 'delete', **kwargs)
+        return self.oauth_request(url, "delete", **kwargs)
 
     def __del__(self) -> None:
         """
@@ -1062,15 +1147,20 @@
         There is no guarantee that this method will be called by the garbage collection
         But this is not an issue because this connections will be automatically closed.
         """
-        if hasattr(self, 'session') and self.session is not None:
+        if hasattr(self, "session") and self.session is not None:
             self.session.close()
-        if hasattr(self, 'naive_session') and self.naive_session is not None:
+        if hasattr(self, "naive_session") and self.naive_session is not None:
             self.naive_session.close()
 
 
-def oauth_authentication_flow(client_id: str, client_secret: str, scopes: List[str] = None,
-                              protocol: Optional[Protocol] = None, **kwargs) -> bool:
-    """ A helper method to perform the OAuth2 authentication flow.
+def oauth_authentication_flow(
+    client_id: str,
+    client_secret: str,
+    scopes: List[str] = None,
+    protocol: Optional[Protocol] = None,
+    **kwargs,
+) -> bool:
+    """A helper method to perform the OAuth2 authentication flow.
     Authenticate and get the oauth token
 
     :param str client_id: the client_id
@@ -1091,22 +1181,26 @@
 
     con = Connection(credentials, **kwargs)
 
-    consent_url, flow = con.get_authorization_url(requested_scopes=protocol.get_scopes_for(scopes), **kwargs)
-
-    print('Visit the following url to give consent:')
+    consent_url, flow = con.get_authorization_url(
+        requested_scopes=protocol.get_scopes_for(scopes), **kwargs
+    )
+
+    print("Visit the following url to give consent:")
     print(consent_url)
 
-    token_url = input('Paste the authenticated url here:\n')
+    token_url = input("Paste the authenticated url here:\n")
 
     if token_url:
         result = con.request_token(token_url, flow=flow, **kwargs)
         if result:
-            print('Authentication Flow Completed. Oauth Access Token Stored. '
-                  'You can now use the API.')
+            print(
+                "Authentication Flow Completed. Oauth Access Token Stored. "
+                "You can now use the API."
+            )
         else:
-            print('Something go wrong. Please try again.')
+            print("Something go wrong. Please try again.")
 
         return result
     else:
-        print('Authentication Flow aborted.')
+        print("Authentication Flow aborted.")
         return False