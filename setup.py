#!/usr/bin/env python

from distutils.core import setup

CLASSIFIERS = [
	'Development Status :: 4 - Beta',
	'Intended Audience :: Developers',
	'License :: OSI Approved :: Apache Software License',
	'Topic :: Office/Business :: Office Suites',
	'Topic :: Software Development :: Libraries'
]
long_desc = '''When I started making this library I was looking for something that would provide a simple interface to an office365 mailbox. I was creating a system that would allow people send an email to our printer without having to require they install drivers or be inside the office firewall (important for students). As I found working with the office API to be fairly easy, I quickly built up solid general use library for working with office 365. 

The objective here is to make it easy to make utilities that are to be run against an office 365 account. for example, the code for sending an email is:


from O365 import Message

authenticiation = ('YourAccount@office365.com','YourPassword')

m = Message(auth=authenticiation)

m.setRecipients('reciving@office365.com')

m.setSubject('I made an email script.')

m.setBody('Talk to the computer, cause the human does not want to hear it any more.')

m.sendMessage()


That's it. making and sending emails and events is now very simple and straight forward. I've used it for emailing the printer and creating a overview of our car booking system. simple, easy, but still in development. Any suggestions or advice are quite welcome at the projects github page:
https://github.com/Narcolapser/python-o365'''

setup(name='O365',
<<<<<<< HEAD
	version='0.9.8',
	description='Python library for working with Microsoft Office 365',
	long_description=long_desc,
	author='Toben Archer',
	author_email='sandslash+O365@gmail.com',
	maintainer='Toben Archer',
	maintainer_email='sandslash+O365@gmail.com',
	url='https://github.com/Narcolapser/python-o365',
	packages=['O365'],
	install_requires=['requests'],
	license='Apache 2.0',
	classifiers=CLASSIFIERS
	)
=======
      version='0.9.8.RC1',
      description='Python library for working with Microsoft Office 365',
      long_description=long_desc,
      author='Toben Archer',
      author_email='sandslash+O365@gmail.com',
      maintainer='Toben Archer',
      maintainer_email='sandslash+O365@gmail.com',
      url='https://github.com/Narcolapser/python-o365',
      packages=['O365'],
      install_requires=['requests', 'oauthlib'],
      license='Apache 2.0',
      classifiers=CLASSIFIERS
      )
>>>>>>> 18f2322a


#so I don't have to keep looking it up: python setup.py sdist upload -r pypi<|MERGE_RESOLUTION|>--- conflicted
+++ resolved
@@ -33,22 +33,7 @@
 https://github.com/Narcolapser/python-o365'''
 
 setup(name='O365',
-<<<<<<< HEAD
-	version='0.9.8',
-	description='Python library for working with Microsoft Office 365',
-	long_description=long_desc,
-	author='Toben Archer',
-	author_email='sandslash+O365@gmail.com',
-	maintainer='Toben Archer',
-	maintainer_email='sandslash+O365@gmail.com',
-	url='https://github.com/Narcolapser/python-o365',
-	packages=['O365'],
-	install_requires=['requests'],
-	license='Apache 2.0',
-	classifiers=CLASSIFIERS
-	)
-=======
-      version='0.9.8.RC1',
+      version='0.9.9',
       description='Python library for working with Microsoft Office 365',
       long_description=long_desc,
       author='Toben Archer',
@@ -61,7 +46,5 @@
       license='Apache 2.0',
       classifiers=CLASSIFIERS
       )
->>>>>>> 18f2322a
-
 
 #so I don't have to keep looking it up: python setup.py sdist upload -r pypi